--- conflicted
+++ resolved
@@ -96,10 +96,6 @@
           # 是否 docker push
           push: true
           # docker build arg, 注入 APP_NAME/APP_VERSION
-<<<<<<< HEAD
-=======
-          platforms: linux/amd64,linux/arm64
->>>>>>> 517a3236
           build-args: |
             APP_NAME="bisheng-backend"
             APP_VERSION="release"
@@ -116,10 +112,6 @@
           # 是否 docker push
           push: true
           # docker build arg, 注入 APP_NAME/APP_VERSION
-<<<<<<< HEAD
-=======
-          platforms: linux/amd64,linux/arm64
->>>>>>> 517a3236
           build-args: |
             APP_NAME="bisheng-frontend"
             APP_VERSION="release"
