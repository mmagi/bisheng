import { ReactFlowJsonObject } from "reactflow";
import { FlowStyleType, FlowType, FlowVersionItem } from "../../types/flow";
import axios from "../request";

/**
 * 保存组件 variables 变量
 */
export function saveVariableApi(data): Promise<{ id: string }> {
    return axios.post(`/api/v1/variable/`, data);
}

export const enum VariableType {
    /** 文本 */
    Text = "text",
    /** 下拉框 */
    Select = "select",
    /** 文件 */
    File = "file"
}
export interface Variable {
    id: string | number;
    update: boolean;
    name: string;
    maxLength: number;
    type: VariableType;
    nodeId: string;
    required: boolean;
    options: {
        key: string;
        value: string;
    }[];
    value?: string;
}
/**
 * get组件 variables 变量
 * params flow_id, node_id
 */
export function getVariablesApi(params) {
    return (axios.get(`/api/v1/variable/list`, { params }) as Promise<any[]>).then(res => {
        return res.map((item) => {
            const types = ['', VariableType.Text, VariableType.Select, VariableType.File]
            return {
                id: item.id,
                update: true,
                name: item.variable_name,
                type: types[item.value_type],
                nodeId: item.node_id,
                required: item.is_option === 1,
                maxLength: item.value_type === 1 ? item.value : '',
                options: item.value_type === 2 ? item.value
                    .split(',')
                    .map((op, i) => ({ key: i, value: op })) : [],
                value: ''
            }
        }) as Variable[]
    });
}

/**
 * 删除 变量
 */
export function delVariableApi(id) {
    return axios.delete(`/api/v1/variable/del`, {
        params: { id }
    });
}

/**
 * 保存变量和filenodename必填和排序信息
 */
export function saveReportFormApi(vid, flowId, data: Variable[]) {
    const _data = data.map((item) => {
        const { id, maxLength, name: variable_name, nodeId: node_id, options, required, type } = item
        const types = {
            [VariableType.Text]: () => ({ type: 1, value: maxLength }),
            [VariableType.Select]: () => ({ type: 2, value: options.map((op) => op.value).join(',') }),
            [VariableType.File]: () => ({ type: 3, value: "0" }),
        }
        const typeInfo = types[type]()
        return {
            id,
            version_id: vid,
            flow_id: flowId,
            node_id,
            is_option: Number(required),
            variable_name,
            value_type: typeInfo.type,
            value: typeInfo.value
        }
    })
    return axios.post(`/api/v1/variable/save_all`, _data);
}

/**
 * 初始化 file key 与 flowId的关系
 */
// export function initFileKeyApi(flow_id, key) {
//     return axios.post(`/api/v1/report/save_template`, { key, flow_id });
// }

/**
 * 获取 report表单信息
 */
export function getReportFormApi(flow_id): Promise<any> {
    return axios.get(`/api/v1/report/report_temp`, {
        params: { flow_id }
    })
}

/**
 * Fetches a flow from the database by ID.
 *
 * @param {number} flowId - The ID of the flow to fetch.
 * @returns {Promise<any>} The flow data.
 * @throws Will throw an error if fetching fails.
 */
<<<<<<< HEAD
export async function getFlowApi(flowId: string, version: string = 'v1'): Promise<FlowType> {
    return axios.get(`/api/${version}/flows/${flowId}`)
=======
export async function getFlowApi(flowId: string): Promise<FlowType> {
    return await axios.get(`/api/v1/flows/${flowId}`)
>>>>>>> f6d557ae
}

/**
 * Saves a new flow to the database.
 *
 * @param {FlowType} newFlow - The flow data to save.
 * @returns {Promise<any>} The saved flow data.
 * @throws Will throw an error if saving fails.
 */
export async function saveFlowToDatabase(newFlow: {
    name: string;
    id: string;
    data: ReactFlowJsonObject;
    description: string;
    style?: FlowStyleType;
}): Promise<FlowType> {
    const id = newFlow.id ? { flow_id: newFlow.id } : {}
    const response: FlowType = await axios.post("/api/v1/flows/", {
        ...id,
        name: newFlow.name,
        data: newFlow.data,
        description: newFlow.description,
    });
    return response
}

/**
* Reads all flows from the database.
*
* @returns {Promise<any>} The flows data.
* @throws Will throw an error if reading fails.
*/
export async function readFlowsFromDatabase(page: number = 1, pageSize: number = 20, search: string) {
    const { data, total }: { data: any[], total: number } = await axios.get(`/api/v1/flows/?page_num=${page}&page_size=${pageSize}&name=${search}`);
    return { data, total };
}

/**
 * Deletes a flow from the database.
 *
 * @param {string} flowId - The ID of the flow to delete.
 * @returns {Promise<any>} The deleted flow data.
 * @throws Will throw an error if deletion fails.
 */
export async function deleteFlowFromDatabase(flowId: string) {
    return await axios.delete(`/api/v1/flows/${flowId}`);
}

/**
 * 创建自定义技能
 * @param 技能名称 技能描述
 * @param 创建人
 */
export const createCustomFlowApi = async (params: {
    name: string,
    description: string,
    guide_word: string
}, userName: string) => {
    const response: FlowType = await axios.post("/api/v1/flows/", {
        ...params,
        data: null
    });

    return {
        ...response,
        write: true,
        status: 1,
        user_name: userName
    }
};

/**
 * 修改技能数据.
 *
 * @param {FlowType} updatedFlow - The updated flow data.
 * @returns {Promise<any>} The updated flow data.
 * @throws Will throw an error if the update fails.
 */
export async function updateFlowApi(
    updatedFlow: FlowType
): Promise<FlowType> {
    return await axios.patch(`/api/v1/flows/${updatedFlow.id}`, {
        name: updatedFlow.name,
        data: updatedFlow.data,
        description: updatedFlow.description,
        guide_word: updatedFlow.guide_word
    });
}

/**
 * 上下线
 *
 */
export async function updataOnlineState(id, updatedFlow, open) {
    return await axios.patch(`/api/v1/flows/${id}`, {
        name: updatedFlow.name,
        description: updatedFlow.description,
        status: open ? 2 : 1
    });
}

/**
 * 获取在线技能列表.
 *
 * @returns {Promise<any>}.
 * @throws .
 */
export async function readOnlineFlows(page: number = 1, searchKey: string = "") {
    const data: { data: any, total: number } = await axios.get(`/api/v1/flows/?page_num=${page}&page_size=${100}&status=2&name=${searchKey}`);
    return data;
}


// 解析 custom 组件节点
export async function reloadCustom(code): Promise<any> {
    const response = await axios.post("/api/v1/component/custom_component", {
        code,
        "field": "",
        "frontend_node": {}
    });
    return response
}


/**
 * 获取技能对应的版本列表.
 *
 * @returns {Promise<any>}.
 * @throws .
 */
export async function getFlowVersions(flow_id): Promise<{ data: FlowVersionItem[], total: number }> {
    return await axios.get(`/api/v1/flows/versions`, {
        params: { flow_id }
    });
}

/**
 * 创建新的技能版本.
 *
 * @param {object} versionData - 新版本的数据.
 * @returns {Promise<any>}.
 * @throws .
 */
export async function createFlowVersion(flow_id, versionData: { name: string, description: string, original_version_id: number, data: any }) {
    return await axios.post(`/api/v1/flows/versions?flow_id=${flow_id}`, versionData);
}

/**
 * 获取单个版本的信息.
 *
 * @param {string} versionId - 版本的ID.
 * @returns {Promise<any>}.
 * @throws .
 */
export async function getVersionDetails(versionId: string) {
    return await axios.get(`/api/v1/flows/versions/${versionId}`);
}

/**
 * 更新版本信息.
 *
 * @param {string} versionId - 要更新的版本ID.
 * @param {object} versionData - 更新的版本数据.
 * @returns {Promise<any>}.
 * @throws .
 */
export async function updateVersion(versionId: string, versionData: { name: string, description: string, data: any }) {
    return await axios.put(`/api/v1/flows/versions/${versionId}`, versionData);
}

/**
 * 删除版本.
 *
 * @param {string} versionId - 要删除的版本ID.
 * @returns {Promise<any>}.
 * @throws .
 */
export async function deleteVersion(versionId: string) {
    return await axios.delete(`/api/v1/flows/versions/${versionId}`);
}

/**
 * 切换版本.
 *
 * @param {object} versionData - 包含要更改到的版本ID的数据.
 * @returns {Promise<any>}.
 * @throws .
 */
export async function changeCurrentVersion({ flow_id, version_id }: { flow_id: string, version_id: number }) {
    return await axios.post(`/api/v1/flows/change_version?flow_id=${flow_id}&version_id=${version_id}`);
}

/**
 * 运行测试用例.
 */
export async function runTestCase(data: { question_list, version_list, node_id, inputs }): Promise<any[]> {
    return await axios.post(`/api/v1/flows/compare`, data);
}<|MERGE_RESOLUTION|>--- conflicted
+++ resolved
@@ -114,13 +114,8 @@
  * @returns {Promise<any>} The flow data.
  * @throws Will throw an error if fetching fails.
  */
-<<<<<<< HEAD
 export async function getFlowApi(flowId: string, version: string = 'v1'): Promise<FlowType> {
-    return axios.get(`/api/${version}/flows/${flowId}`)
-=======
-export async function getFlowApi(flowId: string): Promise<FlowType> {
-    return await axios.get(`/api/v1/flows/${flowId}`)
->>>>>>> f6d557ae
+    return await axios.get(`/api/${version}/flows/${flowId}`)
 }
 
 /**
