import { FileDB, FileItem, TaskDB } from "../../types/api/finetune";
import axios from "../request";

interface Tasks_query {
    /**
     * 每页条数
     */
    limit?: number;
    model_name: string;
    /**
     * 页码
     */
    page?: number;
    /**
     * 关联的RT服务ID
     */
    server?: string;
    /**
     * 训练任务的状态，1: 训练中 2: 训练失败 3: 任务中止 4: 训练成功 5: 发布完成
     */
    status?: string;
}
// 任务列表
export const getTasksApi = async (params: Tasks_query): Promise<TaskDB[]> => {
    const server = params.server === 'all' ? undefined : params.server;
    const status = params.status === 'all'
        ? undefined :
        params.status === '2'
            ? '2,3' :
            params.status === '4'
                ? '4,5' : params.status;
    return await axios.get(`/api/v1/finetune/job`, { params: { ...params, server, status } });
};

// 创建任务
export const createTaskApi = async (data: any): Promise<TaskDB> => {
    const filterData = (arr) => {
        return arr?.reduce((res, el) => {
            const item = {
                id: el.id,
                num: el.sampleSize,
                url: el.dataSource,
                name: el.name
            }
            return el.checked ? [...res, item] : res
        }, []) || []
    }
    const train_data = filterData(data.train_data)
    const preset_data = filterData(data.preset_data)
    return await axios.post(`/api/v1/finetune/job`, { ...data, train_data, preset_data });
};

// 删除任务
export const deleteTaskApi = async (taskId: string) => {
    return await axios.delete(`/api/v1/finetune/job?job_id=${taskId}`);
};

// 取消任务训练
export const cancelTaskApi = async (taskId: string): Promise<TaskDB> => {
    return await axios.post(`/api/v1/finetune/job/cancel?job_id=${taskId}`);
};

// 取消发布任务
export const unPublishTaskApi = async (taskId: string): Promise<TaskDB> => {
    return await axios.post(`/api/v1/finetune/job/publish/cancel?job_id=${taskId}`);
};

// 发布任务
export const publishTaskApi = async (taskId: string): Promise<TaskDB> => {
    return await axios.post(`/api/v1/finetune/job/publish?job_id=${taskId}`);
};

// 获取任务详情
export const getTaskInfoApi = async (taskId: string): Promise<{ finetune: TaskDB, log: any, report: any, loss_data: any }> => {
    return await axios.get(`/api/v1/finetune/job/info?job_id=${taskId}`);
};

// 修改任务名
export const updataTaskNameApi = async (taskId: string, name: string) => {
    return await axios.patch(`/api/v1/finetune/job/model`, {
        id: taskId,
        model_name: name
    });
};

// 上传文件
export const uploadTaskFileApi = async (data, config): Promise<FileItem> => {
    return await axios.post(`/api/v1/finetune/job/file`, data, config).then((res: any) => {
        if (!res.length) return null
        const { id, url, name } = res[0]
        return {
            id,
            name,
            checked: true,
            sampleSize: 1000,
            dataSource: url
        }
    });
};

// 获取预设文件列表
export const getPresetFileApi = async (data: { page_size: number, page_num: number, keyword: string }): Promise<FileItem[]> => {
    return await (axios.get(`/api/v1/finetune/job/file/preset`, { params: data }) as Promise<FileDB[]>).then((data) => {
        const list = data.list.map(item => {
            return {
                ...item,
                id: item.id,
                checked: false,
                sampleSize: 1000,
                name: item.name,
                dataSource: item.url
            }
        })
        return { data: list, total: data.total }
    });
};

// 获取下载链接
export const getFileUrlApi = async (urlkey): Promise<{ url: string }> => {
    return await axios.get(`/api/v1/finetune/job/file/download?file_url=${urlkey}`);
};

<<<<<<< HEAD
// 获模型列表
export const getModelListApi = async (): Promise<any> => {
    return await axios.get(`/api/v1/llm`);
}

// 添加模型
export const addLLmServer = async (data: any) => {
    return await axios.post(`/api/v1/llm`, data)
};

// 修改模型
export const updateLLmServer = async (data: any) => {
    return await axios.put(`/api/v1/llm`, data)
}

// 删除模型
export const deleteLLmServer = async (server_id: string) => {
    return await axios.delete(`/api/v1/llm`, { data: { server_id } })
}

// 模型上下线
export const changeLLmServerStatus = async (model_id: string, online: number) => {
    return await axios.post(`/api/v1/llm/online`, { model_id, online })
}

// 获取模型详情
export const getLLmServerDetail = async (server_id: string): Promise<any> => {
    return await axios.get(`/api/v1/llm/info?server_id=${server_id}`)
}

// 获取知识库模型配置
export const getKnowledgeModelConfig = async (): Promise<any> => {
    return await axios.get(`/api/v1/llm/knowledge`)
}

// 更新知识库模型配置
export const updateKnowledgeModelConfig = async (data: any): Promise<any> => {
    return await axios.post(`/api/v1/llm/knowledge`, data)
}

// 获取助手模型配置
export const getAssistantModelConfig = async (): Promise<any> => {
    return await axios.get(`/api/v1/llm/assistant`)
}

// 更新助手模型配置
export const updateAssistantModelConfig = async (data: any): Promise<any> => {
    return await axios.post(`/api/v1/llm/assistant`, data)
}

// 获取评测模型配置
export const getEvaluationModelConfig = async (): Promise<any> => {
    return await axios.get(`/api/v1/llm/evaluation`)
}

// 更新评测模型配置
export const updateEvaluationModelConfig = async (data: any): Promise<any> => {
    return await axios.post(`/api/v1/llm/evaluation`, data)
}

// 获取助手模型可选列表
export const getAssistantModelList = async (): Promise<any> => {
    return await axios.get(`/api/v1/llm/assistant/llm_list`)
=======
// 创建数据集
export const createDatasetApi = async (data: { name: string, files: string, qa_list: string[] }): Promise<any> => {
    return await axios.post(`/api/v1/finetune/job/file/preset `, data);
}

// 删除数据集
export const deleteDatasetApi = async (id) => {
    return await axios.delete(`/api/v1/finetune/job/file/preset?file_id=${id}`);
>>>>>>> edfe8834
}<|MERGE_RESOLUTION|>--- conflicted
+++ resolved
@@ -120,7 +120,6 @@
     return await axios.get(`/api/v1/finetune/job/file/download?file_url=${urlkey}`);
 };
 
-<<<<<<< HEAD
 // 获模型列表
 export const getModelListApi = async (): Promise<any> => {
     return await axios.get(`/api/v1/llm`);
@@ -184,7 +183,8 @@
 // 获取助手模型可选列表
 export const getAssistantModelList = async (): Promise<any> => {
     return await axios.get(`/api/v1/llm/assistant/llm_list`)
-=======
+}
+
 // 创建数据集
 export const createDatasetApi = async (data: { name: string, files: string, qa_list: string[] }): Promise<any> => {
     return await axios.post(`/api/v1/finetune/job/file/preset `, data);
@@ -193,5 +193,4 @@
 // 删除数据集
 export const deleteDatasetApi = async (id) => {
     return await axios.delete(`/api/v1/finetune/job/file/preset?file_id=${id}`);
->>>>>>> edfe8834
 }