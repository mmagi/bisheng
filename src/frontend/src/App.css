--- conflicted
+++ resolved
@@ -252,7 +252,6 @@
 	padding: 2px 4px !important;
 	word-break: break-all !important;
 }
-<<<<<<< HEAD
 
 
 /* .react-flow.theme-attribution {
@@ -271,10 +270,8 @@
   .react-flow__panel.react-flow__attribution{
 	display: none !important;
   }
-=======
 .vditor-content ol>li[data-marker]:before {
     content: attr(data-marker); 
     margin-right: 5px;
     font-weight: bold;
-}
->>>>>>> 4fdc1807
+}