--- conflicted
+++ resolved
@@ -131,132 +131,6 @@
     document.body.removeChild(link);
   };
 
-<<<<<<< HEAD
-    const handleInputChange = (event) => {        
-        const newName = event.target.value;                
-        setSearchName(newName);
-        DebouncedSearch(newName);
-    };
-
-    return <div className="relative box-border h-full overflow-auto">
-        <div className="p-6 pb-48 h-full overflow-y-auto">
-            <div className="flex justify-between w-full">
-                <ShadTooltip content={t('back')} side="right">
-                    <button className="extra-side-bar-buttons w-[36px]" onClick={() => navigate(-1)}>
-                        <ArrowLeft strokeWidth={1.5} className="side-bar-button-size" />
-                    </button>
-                </ShadTooltip>
-            </div>
-            {/* form */}
-            <div className="pt-6">
-                <p className="text-center text-2xl">{t('evaluation.createTitle')}</p>
-                <div className="w-full max-w-2xl mx-auto mt-4">
-                    {/* base form */}
-                    <div className="w-full overflow-hidden transition-all px-1">
-                        <div className="mt-4 flex items-center justify-between">
-                            <Label className="w-[180px] text-right whitespace-nowrap">{t('evaluation.selectLabel')}</Label>
-                            <div className="flex-1 flex gap-2">
-                                <Select value={selectedType} onValueChange={(value)=> {
-                                    setSelectedType(value as any)
-                                    setSelectedKeyId('')
-                                    handleTypeChange(value)
-                                }}>
-                                    <SelectTrigger>
-                                        <SelectValue className={`mt-2 ${error.name && 'border-red-400'} w-auto`} placeholder={t('evaluation.selectPlaceholder')} />
-                                    </SelectTrigger>
-                                    <SelectContent>
-                                        <SelectGroup>
-                                            <SelectItem value="flow">{t('build.skill')}</SelectItem>
-                                            <SelectItem value="assistant">{t('build.assistant')}</SelectItem>
-                                        </SelectGroup>
-                                    </SelectContent>
-                                </Select>
-                                <Select value={selectedKeyId} onValueChange={(id)=> setSelectedKeyId(id)} onOpenChange={()=>{
-                                    if(!selectedType) return handleError([t('evaluation.enterExecType')])
-                                }}>
-                                    <SelectTrigger slot="" className="max-w-[200px]">
-                                        <SelectValue className='mt-2' placeholder={t('evaluation.selectPlaceholder')} />
-                                    </SelectTrigger>
-                                    <SelectContent>
-                                        <SelectViewport>
-                                            <Input value={searchName} onChange={handleInputChange} className='mt-2' placeholder={t('evaluation.selectInputPlaceholder')} />
-                                            <SelectGroup className="mt-2">
-                                                {dataSource.map(item =>{
-                                                    return <SelectItem value={item.id}>{item.name}</SelectItem>
-                                                })}
-                                            </SelectGroup>
-                                        </SelectViewport>
-                                    </SelectContent>
-                                </Select>
-                                {selectedType === 'flow' &&
-                                <Select value={selectedVersion} onValueChange={(version)=>setSelectedVersion(version)} onOpenChange={()=>{
-                                    if(!selectedKeyId) return handleError([t('evaluation.enterUniqueId')])
-                                }}>
-                                    <SelectTrigger className="min-w-[50px]">
-                                        <SelectValue className={`mt-2 ${error.name && 'border-red-400'}`} placeholder={t('evaluation.selectPlaceholder')} />
-                                    </SelectTrigger>
-                                    <SelectContent>
-                                        <SelectGroup>
-                                            {find(dataSource,{'id':selectedKeyId})?.version_list?.map(item =>{
-                                                return <SelectItem value={item.id}>{item.name}</SelectItem>
-                                            })}
-                                        </SelectGroup>
-                                    </SelectContent>
-                                </Select>}
-                            </div>
-                        </div>
-                        <div className="mt-4 flex items-center">
-                            <div className="min-w-[180px] text-right">
-                                <Label className="whitespace-nowrap">{t('evaluation.dataLabel')}</Label>
-                            </div>
-                            <div className="flex-1 flex items-center justify-between">
-                                <div {...getRootProps()} className="flex-1 flex items-center w-0">
-                                    <input {...getInputProps()} />
-                                    <div className="flex justify-center items-center cursor-pointer hover:border-primary py-[8px] px-[12px] border rounded-md">
-                                        <UploadIcon className="group-hover:text-primary" />
-                                        <span className="whitespace-nowrap">{t('code.uploadFile')}</span>
-                                    </div>
-                                    {fileName && <div className="ml-2 truncate">{fileName}</div>}
-                                    <Label className="whitespace-nowrap">&nbsp;{t('evaluation.fileExpandName')}&nbsp;csv</Label>
-                                </div>
-                                <Button className="w-[80px] ml-2" variant="link" onClick={handleDownloadTemplate}>{t('evaluation.downloadTemplate')}</Button>
-                            </div>
-                        </div>
-                        <div className="mt-4 flex items-center justify-between">
-                            <div className="min-w-[180px] text-right">
-                                <Label className="whitespace-nowrap flex items-center justify-end">
-                                <TooltipProvider>
-                                    <Tooltip>
-                                        <TooltipTrigger asChild>
-                                            <Button variant="link" className="p-0 mr-1">
-                                                <QuestionMarkIcon
-                                                    className={"w-[15px] icons-parameters-comp hover:text-accent-foreground"}
-                                                />
-                                            </Button>
-                                        </TooltipTrigger>
-                                        <TooltipContent>
-                                        <p>{t('evaluation.tooltip')}</p>
-                                        </TooltipContent>
-                                    </Tooltip>
-                                </TooltipProvider>
-                                    
-                                    {t('evaluation.promptLabel')}
-                                </Label>
-                            </div>
-                            <div className="flex-1" style={{ width: 'calc(100% - 180px)'}}>
-                                <PromptAreaComponent
-                                    field_name={'prompt'}
-                                    editNode={false}
-                                    disabled={false}
-                                    type={TypeModal.TEXT}
-                                    value={prompt}
-                                    onChange={(t: string) => {
-                                        setPrompt(t);
-                                    }}
-                                />
-                            </div>
-                        </div>
-=======
   const DebouncedSearch = useCallback(
     debounce((searchQuery) => {
       if (selectedType === "flow") {
@@ -277,7 +151,6 @@
     setSearchName(newName);
     DebouncedSearch(newName);
   };
->>>>>>> 9be9c01d
 
   return (
     <div className="relative box-border h-full overflow-auto">
