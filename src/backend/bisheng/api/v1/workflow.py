import json
import os
from typing import Optional
from uuid import UUID

from bisheng.api.errcode.base import UnAuthorizedError
from bisheng.api.errcode.flow import FlowOnlineEditError
from bisheng.api.services.workflow import WorkFlowService
from bisheng.api.utils import get_L2_param_from_flow
from bisheng.database.base import session_getter
from bisheng.database.models.flow import Flow, FlowRead, FlowReadWithStyle, FlowType, FlowUpdate
from bisheng.database.models.role_access import AccessType
from uuid import uuid4

from bisheng_langchain.utils.requests import Requests
from fastapi import APIRouter, Body, Depends, HTTPException, Query, WebSocket, WebSocketException, Request
from fastapi import status as http_status
from fastapi_jwt_auth import AuthJWT
from loguru import logger

from bisheng.api.services.flow import FlowService
from bisheng.api.services.user_service import UserPayload, get_login_user
from bisheng.api.v1.chat import chat_manager
from bisheng.api.v1.schemas import FlowVersionCreate, UnifiedResponseModel, resp_200
from bisheng.chat.types import WorkType
from bisheng.utils.minio_client import MinioClient

router = APIRouter(prefix='/workflow', tags=['Workflow'])


@router.get('/template', response_model=UnifiedResponseModel, status_code=200)
def get_template():
    """ 获取节点模板的接口 """
    # todo: 改为template class 管理
    current_path = os.path.dirname(os.path.abspath(__file__))
    with open(f"{current_path}/workflow_template.json", 'r', encoding='utf-8') as f:
        data = json.load(f)
    return resp_200(data=data)


@router.get("/report/file", response_model=UnifiedResponseModel, status_code=200)
async def get_report_file(
        request: Request,
        login_user: UserPayload = Depends(get_login_user),
        version_key: str = Query("", description="minio的object_name")):
    """ 获取report节点的模板文件 """
    if not version_key:
        # 重新生成一个version_key
        version_key = uuid4().hex
    file_url = ""
    object_name = f"workflow/report/{version_key}.docx"
    minio_client = MinioClient()
    if minio_client.object_exists(minio_client.bucket, object_name):
        file_url = minio_client.get_share_link(object_name)

    return resp_200(data={
        'url': file_url,
        'version_key': version_key,
    })


@router.post('/report/callback', status_code=200)
async def upload_report_file(
        request: Request,
        data: dict = Body(...)):
    """ office 回调接口保存 report节点的模板文件 """
    status = data.get('status')
    file_url = data.get('url')
    key = data.get('key')
    logger.debug(f'callback={data}')
    if status not in {2, 6}:
        # 非保存回调不处理
        return {'error': 0}
    logger.info(f'office_callback url={file_url}')
    file = Requests().get(url=file_url)

    minio_client = MinioClient()
    object_name = f"workflow/report/{key}.docx"
    minio_client.upload_minio_data(
        object_name, file._content, len(file._content),
        'application/vnd.openxmlformats-officedocument.wordprocessingml.document')
    return {'error': 0}


@router.websocket('/chat/{workflow_id}')
async def workflow_ws(*,
                      workflow_id: str,
                      websocket: WebSocket,
                      t: Optional[str] = None,
                      chat_id: Optional[str] = None,
                      Authorize: AuthJWT = Depends()):
    try:
        # if t:
        #     Authorize.jwt_required(auth_from='websocket', token=t)
        #     Authorize._token = t
        # else:
        #     Authorize.jwt_required(auth_from='websocket', websocket=websocket)
        #
        # payload = Authorize.get_jwt_subject()
        # payload = json.loads(payload)
        payload = {
            'user_id': 1,
            'user_name': 'admin',
            'role': 'admin',
        }
        login_user = UserPayload(**payload)
        await chat_manager.dispatch_client(websocket, workflow_id, chat_id, login_user, WorkType.WORKFLOW, websocket)
    except WebSocketException as exc:
        logger.error(f'Websocket exception: {str(exc)}')
        await websocket.close(code=http_status.WS_1011_INTERNAL_ERROR, reason=str(exc))


@router.get('/versions', status_code=200)
def get_versions(*, flow_id: UUID, Authorize: AuthJWT = Depends()):
    """
    获取技能对应的版本列表
    """
    Authorize.jwt_required()
    payload = json.loads(Authorize.get_jwt_subject())
    user = UserPayload(**payload)
    flow_id = flow_id.hex
    return FlowService.get_version_list_by_flow(user, flow_id)


@router.post('/versions', status_code=200)
def create_versions(*,
                    flow_id: UUID,
                    flow_version: FlowVersionCreate,
                    Authorize: AuthJWT = Depends()):
    """
    创建新的技能版本
    """
    Authorize.jwt_required()
    payload = json.loads(Authorize.get_jwt_subject())
    user = UserPayload(**payload)
    flow_id = flow_id.hex
    flow_version.flow_type = FlowType.WORKFLOW.value
    return FlowService.create_new_version(user, flow_id, flow_version)


@router.put('/versions/{version_id}', status_code=200)
def update_versions(*,
                    request: Request,
                    version_id: int,
                    flow_version: FlowVersionCreate,
                    login_user: UserPayload = Depends(get_login_user)):
    """
    更新版本
    """
    return FlowService.update_version_info(request, login_user, version_id, flow_version)


@router.delete('/versions/{version_id}', status_code=200)
def delete_versions(*, version_id: int, Authorize: AuthJWT = Depends()):
    """
    删除版本
    """
    Authorize.jwt_required()
    payload = json.loads(Authorize.get_jwt_subject())
    user = UserPayload(**payload)
    return FlowService.delete_version(user, version_id)


@router.get('/versions/{version_id}', status_code=200)
def get_version_info(*, version_id: int, Authorize: AuthJWT = Depends()):
    """
    获取版本信息
    """
    Authorize.jwt_required()
    payload = json.loads(Authorize.get_jwt_subject())
    user = UserPayload(**payload)
    return FlowService.get_version_info(user, version_id)


@router.post('/change_version', status_code=200)
def change_version(*,
                   request: Request,
                   flow_id: UUID = Query(default=None, description='技能唯一ID'),
                   version_id: int = Query(default=None, description='需要设置的当前版本ID'),
                   login_user: UserPayload = Depends(get_login_user)):
    """
    修改当前版本
    """
    flow_id = flow_id.hex
    return FlowService.change_current_version(request, login_user, flow_id, version_id)


@router.get('/get_one_flow/{flow_id}', response_model=UnifiedResponseModel[FlowReadWithStyle], status_code=200)
def read_flow(*, flow_id: UUID, login_user: UserPayload = Depends(get_login_user)):
    """Read a flow."""
    return FlowService.get_one_flow(login_user, flow_id.hex)


@router.patch('/update/{flow_id}', response_model=UnifiedResponseModel[FlowRead], status_code=200)
async def update_flow(*,
                      request: Request,
                      flow_id: UUID,
                      flow: FlowUpdate,
                      login_user: UserPayload = Depends(get_login_user)):
    """Update a flow."""
    flow_id = flow_id.hex
    with session_getter() as session:
        db_flow = session.get(Flow, flow_id)
    if not db_flow:
        raise HTTPException(status_code=404, detail='Flow not found')

    if not login_user.access_check(db_flow.user_id, flow_id, AccessType.FLOW_WRITE):
        return UnAuthorizedError.return_resp()

    flow_data = flow.model_dump(exclude_unset=True)

    # 验证工作流是否可以使用

    if db_flow.status == 2 and ('status' not in flow_data or flow_data['status'] != 1):
        raise FlowOnlineEditError.http_exception()

    # if settings.remove_api_keys:
    #     flow_data = remove_api_keys(flow_data)
    for key, value in flow_data.items():
        setattr(db_flow, key, value)
    with session_getter() as session:
        session.add(db_flow)
        session.commit()
        session.refresh(db_flow)
    try:
        if not get_L2_param_from_flow(db_flow.data, db_flow.id):
            logger.error(f'flow_id={db_flow.id} extract file_node fail')
    except Exception:
        pass
    FlowService.update_flow_hook(request, login_user, db_flow)
    return resp_200(db_flow)


@router.get('/list', status_code=200)
def read_flows(*,
               name: str = Query(default=None, description='根据name查找数据库，包含描述的模糊搜索'),
               tag_id: int = Query(default=None, description='标签ID'),
               page_size: int = Query(default=10, description='每页数量'),
               page_num: int = Query(default=1, description='页数'),
               status: int = None,
               Authorize: AuthJWT = Depends()):
    """Read all flows."""
    Authorize.jwt_required()
    payload = json.loads(Authorize.get_jwt_subject())
    user = UserPayload(**payload)
    try:
<<<<<<< HEAD
        return WorkFlowService.get_all_flows(user, name, status, tag_id, page_num, page_size,FlowType.WORKFLOW.value)
=======
        return FlowService.get_all_flows(user, name, status, tag_id, page_num, page_size, FlowType.WORKFLOW.value)
>>>>>>> ad01a27c
    except Exception as e:
        logger.exception(e)
        raise HTTPException(status_code=500, detail=str(e)) from e<|MERGE_RESOLUTION|>--- conflicted
+++ resolved
@@ -244,11 +244,7 @@
     payload = json.loads(Authorize.get_jwt_subject())
     user = UserPayload(**payload)
     try:
-<<<<<<< HEAD
         return WorkFlowService.get_all_flows(user, name, status, tag_id, page_num, page_size,FlowType.WORKFLOW.value)
-=======
-        return FlowService.get_all_flows(user, name, status, tag_id, page_num, page_size, FlowType.WORKFLOW.value)
->>>>>>> ad01a27c
     except Exception as e:
         logger.exception(e)
         raise HTTPException(status_code=500, detail=str(e)) from e