import asyncio
import json
from typing import Any, Dict, List, Union

from bisheng.api.v1.schemas import ChatResponse
from bisheng.database.models.message import ChatMessage as ChatMessageModel
from bisheng.database.models.message import ChatMessageDao
from bisheng.utils.logger import logger
from fastapi import WebSocket
from langchain.callbacks.base import AsyncCallbackHandler, BaseCallbackHandler
from langchain.schema import AgentFinish, LLMResult
from langchain.schema.agent import AgentAction
from langchain.schema.document import Document
from langchain.schema.messages import BaseMessage


# https://github.com/hwchase17/chat-langchain/blob/master/callback.py
class AsyncStreamingLLMCallbackHandler(AsyncCallbackHandler):
    """Callback handler for streaming LLM responses."""

    def __init__(self, websocket: WebSocket, flow_id: str, chat_id: str, user_id: int = None):
        self.websocket = websocket
        self.flow_id = flow_id
        self.chat_id = chat_id
        self.user_id = user_id

        # 工具调用的缓存，在tool_end时将开始和结束拼接到一起存储到数据库
        self.tool_cache = {}
        # self.tool_cache = {
        #     'run_id': {
        #         'input': {},
        #         'category': "",
        #     },  # 存储工具调用的input信息
        # }

    async def on_llm_new_token(self, token: str, **kwargs: Any) -> None:
        logger.debug(f'on_llm_new_token token={token} kwargs={kwargs}')
        resp = ChatResponse(message=token,
                            type='stream',
                            flow_id=self.flow_id,
                            chat_id=self.chat_id)
        await self.websocket.send_json(resp.dict())

    async def on_llm_start(self, serialized: Dict[str, Any], prompts: List[str],
                           **kwargs: Any) -> Any:
        """Run when LLM starts running."""
        logger.debug(f'llm_start prompts={prompts}')

    async def on_llm_end(self, response: LLMResult, **kwargs: Any) -> Any:
        """Run when LLM ends running."""
        logger.debug(f'llm_end response={response}')

    async def on_llm_error(self, error: Union[Exception, KeyboardInterrupt], **kwargs: Any) -> Any:
        """Run when LLM errors."""
        logger.debug(f'on_llm_error error={error} kwargs={kwargs}')

    async def on_chain_start(self, serialized: Dict[str, Any], inputs: Dict[str, Any],
                             **kwargs: Any) -> Any:
        """Run when chain starts running."""
        logger.debug(f'on_chain_start inputs={inputs} kwargs={kwargs}')

    async def on_chain_end(self, outputs: Dict[str, Any], **kwargs: Any) -> Any:
        """Run when chain ends running."""
        logger.debug(f'on_chain_end outputs={outputs} kwargs={kwargs}')

    async def on_chain_error(self, error: Union[Exception, KeyboardInterrupt],
                             **kwargs: Any) -> Any:
        """Run when chain errors."""
        logger.debug(f'on_chain_error error={error} kwargs={kwargs}')

    async def on_tool_start(self, serialized: Dict[str, Any], input_str: str,
                            **kwargs: Any) -> Any:
        """Run when tool starts running."""
        logger.debug(
            f'on_tool_start  serialized={serialized} input_str={input_str} kwargs={kwargs}')

        resp = ChatResponse(type='stream',
                            intermediate_steps=f'Tool input: {input_str}',
                            flow_id=self.flow_id,
                            chat_id=self.chat_id)
        await self.websocket.send_json(resp.dict())

    async def on_tool_end(self, output: str, **kwargs: Any) -> Any:
        """Run when tool ends running."""
        logger.debug(f'on_tool_end  output={output} kwargs={kwargs}')
        observation_prefix = kwargs.get('observation_prefix', 'Tool output: ')
        # from langchain.docstore.document import Document # noqa
        # result = eval(output).get('result')
        result = output

        # Create a formatted message.
        intermediate_steps = f'{observation_prefix}{result}'

        # Create a ChatResponse instance.
        resp = ChatResponse(type='stream',
                            intermediate_steps=intermediate_steps,
                            flow_id=self.flow_id,
                            chat_id=self.chat_id)

        try:
            # This is to emulate the stream of tokens
            await self.websocket.send_json(resp.dict())
        except Exception as e:
            logger.error(e)

    async def on_tool_error(self, error: Union[Exception, KeyboardInterrupt],
                            **kwargs: Any) -> Any:
        """Run when tool errors."""
        logger.debug(f'on_tool_error error={error} kwargs={kwargs}')

    async def on_text(self, text: str, **kwargs: Any) -> Any:
        """Run on arbitrary text."""
        # This runs when first sending the prompt
        # to the LLM, adding it will send the final prompt
        # to the frontend
        logger.debug(f'on_text text={text} kwargs={kwargs}')
        sender = kwargs.get('sender')
        receiver = kwargs.get('receiver')
        if kwargs.get('sender'):
            log = ChatResponse(message=text,
                               type='end',
                               sender=sender,
                               receiver=receiver,
                               flow_id=self.flow_id,
                               chat_id=self.chat_id)
            start = ChatResponse(type='start',
                                 sender=sender,
                                 receiver=receiver,
                                 flow_id=self.flow_id,
                                 chat_id=self.chat_id)

            if receiver and receiver.get('is_self'):
                await self.websocket.send_json(log.dict())
            else:
                await self.websocket.send_json(log.dict())
                await self.websocket.send_json(start.dict())
        elif 'category' in kwargs:
            if 'autogen' == kwargs['category']:
                log = ChatResponse(message=text,
                                   type='stream',
                                   flow_id=self.flow_id,
                                   chat_id=self.chat_id)
                await self.websocket.send_json(log.dict())
                if kwargs.get('type'):
                    # 兼容下
                    start = ChatResponse(type='start',
                                         category=kwargs.get('type'),
                                         flow_id=self.flow_id,
                                         chat_id=self.chat_id)
                    end = ChatResponse(type='end',
                                       intermediate_steps=text,
                                       category=kwargs.get('type'),
                                       flow_id=self.flow_id,
                                       chat_id=self.chat_id)
                    await self.websocket.send_json(start.dict())
                    await self.websocket.send_json(end.dict())
            else:
                log = ChatResponse(message=text,
                                   intermediate_steps=kwargs['log'],
                                   type=kwargs['type'],
                                   category=kwargs['category'],
                                   flow_id=self.flow_id,
                                   chat_id=self.chat_id)
                await self.websocket.send_json(log.dict())

    async def on_agent_action(self, action: AgentAction, **kwargs: Any):
        logger.debug(f'on_agent_action action={action} kwargs={kwargs}')

        log = f'Thought: {action.log}'
        # if there are line breaks, split them and send them
        # as separate messages
        if '\n' in log:
            logs = log.split('\n')
            for log in logs:
                resp = ChatResponse(type='stream',
                                    intermediate_steps=log,
                                    flow_id=self.flow_id,
                                    chat_id=self.chat_id)
                await self.websocket.send_json(resp.dict())
        else:
            resp = ChatResponse(type='stream',
                                intermediate_steps=log,
                                flow_id=self.flow_id,
                                chat_id=self.chat_id)
            await self.websocket.send_json(resp.dict())

    async def on_agent_finish(self, finish: AgentFinish, **kwargs: Any) -> Any:
        """Run on agent end."""
        logger.debug(f'on_agent_finish finish={finish} kwargs={kwargs}')
        resp = ChatResponse(flow_id=self.flow_id,
                            chat_id=self.chat_id,
                            type='stream',
                            intermediate_steps=finish.log)
        await self.websocket.send_json(resp.dict())

    async def on_retriever_start(self, serialized: Dict[str, Any], query: str,
                                 **kwargs: Any) -> Any:
        """Run when retriever start running."""
        logger.debug(f'on_retriever_start serialized={serialized} query={query} kwargs={kwargs}')

    async def on_retriever_end(self, result: List[Document], **kwargs: Any) -> Any:
        """Run when retriever end running."""
        # todo 判断技能权限
        logger.debug(f'on_retriever_end result={result} kwargs={kwargs}')

    async def on_chat_model_start(self, serialized: Dict[str, Any],
                                  messages: List[List[BaseMessage]], **kwargs: Any) -> Any:
        # """Run when retriever end running."""
        # content = messages[0][0] if isinstance(messages[0][0], str) else messages[0][0].get('content')
        # stream = ChatResponse(message=f'{content}', type='stream')
        # await self.websocket.send_json(stream.dict())
        logger.debug(
            f'on_chat_model_start serialized={serialized} messages={messages} kwargs={kwargs}')


class StreamingLLMCallbackHandler(BaseCallbackHandler):
    """Callback handler for streaming LLM responses."""

    def __init__(self, websocket: WebSocket, flow_id: str, chat_id: str):
        self.websocket = websocket
        self.flow_id = flow_id
        self.chat_id = chat_id

    def on_llm_new_token(self, token: str, **kwargs: Any) -> None:
        resp = ChatResponse(message=token,
                            type='stream',
                            flow_id=self.flow_id,
                            chat_id=self.chat_id)

        loop = asyncio.get_event_loop()
        coroutine = self.websocket.send_json(resp.dict())
        asyncio.run_coroutine_threadsafe(coroutine, loop)

    def on_agent_action(self, action: AgentAction, **kwargs: Any) -> Any:
        log = f'Thought: {action.log}'
        # if there are line breaks, split them and send them
        # as separate messages
        if '\n' in log:
            logs = log.split('\n')
            for log in logs:
                resp = ChatResponse(type='stream',
                                    intermediate_steps=log,
                                    flow_id=self.flow_id,
                                    chat_id=self.chat_id)
                loop = asyncio.get_event_loop()
                coroutine = self.websocket.send_json(resp.dict())
                asyncio.run_coroutine_threadsafe(coroutine, loop)
        else:
            resp = ChatResponse(type='stream',
                                intermediate_steps=log,
                                flow_id=self.flow_id,
                                chat_id=self.chat_id)
            loop = asyncio.get_event_loop()
            coroutine = self.websocket.send_json(resp.dict())
            asyncio.run_coroutine_threadsafe(coroutine, loop)

    def on_agent_finish(self, finish: AgentFinish, **kwargs: Any) -> Any:
        """Run on agent end."""
        resp = ChatResponse(type='stream',
                            intermediate_steps=finish.log,
                            flow_id=self.flow_id,
                            chat_id=self.chat_id)
        loop = asyncio.get_event_loop()
        coroutine = self.websocket.send_json(resp.dict())
        asyncio.run_coroutine_threadsafe(coroutine, loop)

    def on_tool_start(self, serialized: Dict[str, Any], input_str: str, **kwargs: Any) -> Any:
        """Run when tool starts running."""
        resp = ChatResponse(type='stream',
                            intermediate_steps=f'Tool input: {input_str}',
                            flow_id=self.flow_id,
                            chat_id=self.chat_id)
        loop = asyncio.get_event_loop()
        coroutine = self.websocket.send_json(resp.dict())
        asyncio.run_coroutine_threadsafe(coroutine, loop)

    def on_tool_end(self, output: str, **kwargs: Any) -> Any:
        """Run when tool ends running."""
        observation_prefix = kwargs.get('observation_prefix', 'Tool output: ')

        # from langchain.docstore.document import Document # noqa
        # result = eval(output).get('result')
        result = output
        # Create a formatted message.
        intermediate_steps = f'{observation_prefix}{result}'

        # Create a ChatResponse instance.
        resp = ChatResponse(type='stream',
                            intermediate_steps=intermediate_steps,
                            flow_id=self.flow_id,
                            chat_id=self.chat_id)

        # Try to send the response, handle potential errors.

        try:
            loop = asyncio.get_event_loop()
            coroutine = self.websocket.send_json(resp.dict())
            asyncio.run_coroutine_threadsafe(coroutine, loop)
        except Exception as e:
            logger.error(e)

    def on_retriever_start(self, serialized: Dict[str, Any], query: str, **kwargs: Any) -> Any:
        """Run when retriever start running."""

    def on_retriever_end(self, result: List[Document], **kwargs: Any) -> Any:
        """Run when retriever end running."""
        # todo 判断技能权限
        logger.debug(f'retriver_result result={result}')

    def on_chain_start(self, serialized: Dict[str, Any], inputs: Dict[str, Any],
                       **kwargs: Any) -> Any:
        """Run when chain starts running."""
        logger.debug(f'on_chain_start inputs={inputs}')

    def on_chain_end(self, outputs: Dict[str, Any], **kwargs: Any) -> Any:
        """Run when chain ends running."""
        logger.debug(f'on_chain_end outputs={outputs}')

    def on_chat_model_start(self, serialized: Dict[str, Any], messages: List[List[BaseMessage]],
                            **kwargs: Any) -> Any:
        """Run when retriever end running."""
        # sender = kwargs['sender']
        # receiver = kwargs['receiver']
        # content = messages[0][0] if isinstance(messages[0][0], str) else messages[0][0].get('content')
        # end = ChatResponse(message=f'{content}', type='end', sender=sender, recevier=receiver)
        # start = ChatResponse(type='start', sender=sender, recevier=receiver)
        # loop = asyncio.get_event_loop()
        # coroutine2 = self.websocket.send_json(end.dict())
        # coroutine3 = self.websocket.send_json(start.dict())
        # asyncio.run_coroutine_threadsafe(coroutine2, loop)
        # asyncio.run_coroutine_threadsafe(coroutine3, loop)
        logger.debug(f'on_chat result={messages}')

    def on_text(self, text: str, **kwargs) -> Any:
        logger.info(text)


class AsyncGptsLLMCallbackHandler(AsyncStreamingLLMCallbackHandler):

    async def on_tool_start(self, serialized: Dict[str, Any], input_str: str,
                            **kwargs: Any) -> Any:
        """Run when tool starts running."""
        logger.debug(
            f'on_tool_start serialized={serialized} input_str={input_str} kwargs={kwargs}')
        pass

    async def on_tool_end(self, output: str, **kwargs: Any) -> Any:
        """Run when tool ends running."""
        logger.debug(f'on_tool_end output={output} kwargs={kwargs}')
        pass


class AsyncGptsDebugCallbackHandler(AsyncGptsLLMCallbackHandler):

    @staticmethod
    def parse_tool_category(tool_name) -> (str, str):
        """
        将tool_name解析为tool_category和真正的tool_name
        """
        tool_category = 'tool'
        if tool_name.startswith('flow_'):
            # 说明是技能调用
            tool_category = 'flow'
            tool_name = tool_name.replace('flow_', '')
        elif tool_name.startswith('knowledge_'):
            # 说明是知识库调用
            tool_category = 'knowledge'
            tool_name = tool_name.replace('knowledge_', '')
        return tool_name, tool_category

    async def on_chat_model_start(self, serialized: Dict[str, Any],
                                  messages: List[List[BaseMessage]], **kwargs: Any) -> Any:
        # """Run when retriever end running."""
        # content = messages[0][0] if isinstance(messages[0][0], str) else messages[0][0].get('content')
        # stream = ChatResponse(message=f'{content}', type='stream')
        # await self.websocket.send_json(stream.dict())
        logger.debug(
            f'on_chat_model_start serialized={serialized} messages={messages} kwargs={kwargs}')
        resp = ChatResponse(type='start',
                            category='processing',
                            flow_id=self.flow_id,
                            chat_id=self.chat_id)
        await self.websocket.send_json(resp.dict())

    async def on_llm_end(self, response: LLMResult, **kwargs: Any) -> Any:
        """Run when LLM ends running."""
        logger.debug(f'llm_end response={response}')
        resp = ChatResponse(type='end',
                            category='processing',
                            flow_id=self.flow_id,
                            chat_id=self.chat_id)
        await self.websocket.send_json(resp.dict())

<<<<<<< HEAD
    async def on_llm_error(self, error: Union[Exception, KeyboardInterrupt], **kwargs: Any) -> Any:
        """Run when LLM errors."""
        logger.debug(f'on_llm_error error={error} kwargs={kwargs}')
        resp = ChatResponse(type='end',
                            category='processing',
                            flow_id=self.flow_id,
                            chat_id=self.chat_id)
        await self.websocket.send_json(resp.dict())

    async def on_tool_start(self, serialized: Dict[str, Any], input_str: str, **kwargs: Any) -> Any:
=======
    async def on_tool_start(self, serialized: Dict[str, Any], input_str: str,
                            **kwargs: Any) -> Any:
>>>>>>> ae7922a0
        """Run when tool starts running."""
        logger.debug(
            f'on_tool_start serialized={serialized} input_str={input_str} kwargs={kwargs}')

        tool_name, tool_category = self.parse_tool_category(serialized['name'])
        input_info = {'tool_key': tool_name, 'serialized': serialized, 'input_str': input_str}
        self.tool_cache[kwargs.get('run_id').hex] = {
            'input': input_info,
            'category': tool_category
        }
        resp = ChatResponse(type='start',
                            category=tool_category,
                            intermediate_steps=f'Tool input: {input_str}',
                            message=json.dumps(input_info),
                            flow_id=self.flow_id,
                            chat_id=self.chat_id,
                            extra=json.dumps({'run_id': kwargs.get('run_id').hex}))
        await self.websocket.send_json(resp.dict())

    async def on_tool_end(self, output: str, **kwargs: Any) -> Any:
        """Run when tool ends running."""
        logger.debug(f'on_tool_end output={output} kwargs={kwargs}')
        observation_prefix = kwargs.get('observation_prefix', 'Tool output: ')

        result = output
        # Create a formatted message.
        intermediate_steps = f'{observation_prefix}{result}'

        tool_name, tool_category = self.parse_tool_category(kwargs.get('name'))

        # Create a ChatResponse instance.
        output_info = {'tool_key': tool_name, 'output': output}
        resp = ChatResponse(type='end',
                            category=tool_category,
                            intermediate_steps=intermediate_steps,
                            message=json.dumps(output_info),
                            flow_id=self.flow_id,
                            chat_id=self.chat_id,
                            extra=json.dumps({'run_id': kwargs.get('run_id').hex}))

        await self.websocket.send_json(resp.dict())

        # 从tool cache中获取input信息
        input_info = self.tool_cache.get(kwargs.get('run_id').hex)
        if input_info:
            output_info.update(input_info['input'])
<<<<<<< HEAD
            ChatMessageDao.insert_one(ChatMessageModel(
                is_bot=1,
                message=json.dumps(output_info),
                intermediate_steps=intermediate_steps,
                category=tool_category,
                type='end',
                flow_id=self.flow_id,
                chat_id=self.chat_id,
                user_id=self.user_id,
                extra=json.dumps({'run_id': kwargs.get('run_id').hex})
            ))
            self.tool_cache.pop(kwargs.get('run_id').hex)
=======
            ChatMessageDao.insert_one(
                ChatMessageModel(is_bot=1,
                                 message=json.dumps(output_info),
                                 intermediate_steps=intermediate_steps,
                                 category=tool_category,
                                 type='end',
                                 flow_id=self.flow_id,
                                 chat_id=self.chat_id,
                                 user_id=self.user_id,
                                 extra=json.dumps({'run_id': kwargs.get('run_id').hex})))
            self.tool_cache.pop(kwargs.get('run_id').hex())
>>>>>>> ae7922a0

    async def on_tool_error(self, error: Union[Exception, KeyboardInterrupt],
                            **kwargs: Any) -> Any:
        """Run when tool errors."""
        logger.debug(f'on_tool_error error={error} kwargs={kwargs}')
        input_info = self.tool_cache.get(kwargs.get('run_id').hex)
        if input_info:
            output_info = {'output': 'Error: ' + str(error)}
            output_info.update(input_info['input'])
            resp = ChatResponse(type='end',
                                category=input_info['category'],
                                intermediate_steps='Tool output:  Error: ' + str(error),
                                message=json.dumps(output_info),
                                flow_id=self.flow_id,
                                chat_id=self.chat_id,
                                extra=json.dumps({'run_id': kwargs.get('run_id').hex}))
            await self.websocket.send_json(resp.dict())
            self.tool_cache.pop(kwargs.get('run_id').hex)<|MERGE_RESOLUTION|>--- conflicted
+++ resolved
@@ -391,7 +391,6 @@
                             chat_id=self.chat_id)
         await self.websocket.send_json(resp.dict())
 
-<<<<<<< HEAD
     async def on_llm_error(self, error: Union[Exception, KeyboardInterrupt], **kwargs: Any) -> Any:
         """Run when LLM errors."""
         logger.debug(f'on_llm_error error={error} kwargs={kwargs}')
@@ -401,11 +400,8 @@
                             chat_id=self.chat_id)
         await self.websocket.send_json(resp.dict())
 
-    async def on_tool_start(self, serialized: Dict[str, Any], input_str: str, **kwargs: Any) -> Any:
-=======
     async def on_tool_start(self, serialized: Dict[str, Any], input_str: str,
                             **kwargs: Any) -> Any:
->>>>>>> ae7922a0
         """Run when tool starts running."""
         logger.debug(
             f'on_tool_start serialized={serialized} input_str={input_str} kwargs={kwargs}')
@@ -452,20 +448,6 @@
         input_info = self.tool_cache.get(kwargs.get('run_id').hex)
         if input_info:
             output_info.update(input_info['input'])
-<<<<<<< HEAD
-            ChatMessageDao.insert_one(ChatMessageModel(
-                is_bot=1,
-                message=json.dumps(output_info),
-                intermediate_steps=intermediate_steps,
-                category=tool_category,
-                type='end',
-                flow_id=self.flow_id,
-                chat_id=self.chat_id,
-                user_id=self.user_id,
-                extra=json.dumps({'run_id': kwargs.get('run_id').hex})
-            ))
-            self.tool_cache.pop(kwargs.get('run_id').hex)
-=======
             ChatMessageDao.insert_one(
                 ChatMessageModel(is_bot=1,
                                  message=json.dumps(output_info),
@@ -476,8 +458,7 @@
                                  chat_id=self.chat_id,
                                  user_id=self.user_id,
                                  extra=json.dumps({'run_id': kwargs.get('run_id').hex})))
-            self.tool_cache.pop(kwargs.get('run_id').hex())
->>>>>>> ae7922a0
+            self.tool_cache.pop(kwargs.get('run_id').hex)
 
     async def on_tool_error(self, error: Union[Exception, KeyboardInterrupt],
                             **kwargs: Any) -> Any:
