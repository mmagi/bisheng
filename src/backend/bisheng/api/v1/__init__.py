from bisheng.api.v1.assistant import router as assistant_router
from bisheng.api.v1.chat import router as chat_router
from bisheng.api.v1.component import router as component_router
from bisheng.api.v1.endpoints import router as endpoints_router
from bisheng.api.v1.finetune import router as finetune_router
from bisheng.api.v1.flows import router as flows_router
from bisheng.api.v1.knowledge import router as knowledge_router
from bisheng.api.v1.qa import router as qa_router
from bisheng.api.v1.report import router as report_router
from bisheng.api.v1.server import router as server_router
from bisheng.api.v1.skillcenter import router as skillcenter_router
from bisheng.api.v1.user import router as user_router
from bisheng.api.v1.usergroup import router as group_router
from bisheng.api.v1.validate import router as validate_router
from bisheng.api.v1.variable import router as variable_router
<<<<<<< HEAD
from bisheng.api.v1.audit import router as audit_router

__all__ = [
    'chat_router', 'endpoints_router', 'validate_router', 'flows_router', 'skillcenter_router',
    'knowledge_router', 'server_router', 'user_router', 'qa_router', 'variable_router',
    'report_router', 'finetune_router', 'component_router', 'assistant_router', 'group_router',
    'audit_router'
=======
from bisheng.api.v1.evaluation import router as evaluation_router

__all__ = [
    'chat_router',
    'endpoints_router',
    'validate_router',
    'flows_router',
    'skillcenter_router',
    'knowledge_router',
    'server_router',
    'user_router',
    'qa_router',
    'variable_router',
    'report_router',
    'finetune_router',
    'component_router',
    'assistant_router',
    'evaluation_router',
>>>>>>> 18ada911
]<|MERGE_RESOLUTION|>--- conflicted
+++ resolved
@@ -13,16 +13,7 @@
 from bisheng.api.v1.usergroup import router as group_router
 from bisheng.api.v1.validate import router as validate_router
 from bisheng.api.v1.variable import router as variable_router
-<<<<<<< HEAD
 from bisheng.api.v1.audit import router as audit_router
-
-__all__ = [
-    'chat_router', 'endpoints_router', 'validate_router', 'flows_router', 'skillcenter_router',
-    'knowledge_router', 'server_router', 'user_router', 'qa_router', 'variable_router',
-    'report_router', 'finetune_router', 'component_router', 'assistant_router', 'group_router',
-    'audit_router'
-=======
-from bisheng.api.v1.evaluation import router as evaluation_router
 
 __all__ = [
     'chat_router',
@@ -40,5 +31,6 @@
     'component_router',
     'assistant_router',
     'evaluation_router',
->>>>>>> 18ada911
+    'group_router',
+    'audit_router'
 ]