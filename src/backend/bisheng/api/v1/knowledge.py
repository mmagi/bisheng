--- conflicted
+++ resolved
@@ -387,26 +387,6 @@
 
 
 def _read_chunk_text(input_file, file_name, size, chunk_overlap, separator):
-<<<<<<< HEAD
-    from langchain.document_loaders import (PyPDFLoader, BSHTMLLoader, TextLoader,
-                                            UnstructuredMarkdownLoader,
-                                            UnstructuredWordDocumentLoader,
-                                            UnstructuredPowerPointLoader)
-    from langchain.text_splitter import CharacterTextSplitter
-    from bisheng_langchain.text_splitter import ElemCharacterTextSplitter
-    filetype_load_map = {
-        'txt': TextLoader,
-        'pdf': PyPDFLoader,
-        'html': BSHTMLLoader,
-        'md': UnstructuredMarkdownLoader,
-        'doc': UnstructuredWordDocumentLoader,
-        'docx': UnstructuredWordDocumentLoader,
-        'ppt': UnstructuredPowerPointLoader,
-        'pptx': UnstructuredPowerPointLoader,
-    }
-
-=======
->>>>>>> 06678fc3
     if not settings.get_knowledge().get('unstructured_api_url'):
         file_type = file_name.split('.')[-1]
         if file_type not in filetype_load_map:
