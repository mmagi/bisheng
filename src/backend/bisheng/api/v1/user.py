import hashlib
import json
from typing import List
<<<<<<< HEAD

from sqlalchemy import func

from bisheng.database.base import get_session
from bisheng.database.models.user import (User, UserCreate, UserLogin, UserRead, UserUpdate)
=======

from bisheng.database.base import get_session
from bisheng.database.models.user import (User, UserCreate, UserLogin,
                                          UserRead, UserUpdate)
>>>>>>> 7f5c469b
from fastapi import APIRouter, Depends, HTTPException
from fastapi.encoders import jsonable_encoder
from fastapi.security import OAuth2PasswordBearer
from fastapi_jwt_auth import AuthJWT
from sqlmodel import Session, select

# build router
router = APIRouter(prefix='/user', tags=['User'])

oauth2_scheme = OAuth2PasswordBearer(tokenUrl='token')


@router.post('/regist', response_model=UserRead, status_code=201)
async def regist(*, session: Session = Depends(get_session), user: UserCreate):
    # check if user already exist
    db_user = session.exec(select(User).where(User.user_name == user.user_name)).all()
    if db_user:
        raise HTTPException(status_code=500, detail='账号已存在')
    else:
        user.password = md5_hash(user.password)
        db_user = User.from_orm(user)
        session.add(db_user)
        session.commit()
        session.refresh(db_user)
        return db_user


@router.post('/login', response_model=UserRead, status_code=201)
<<<<<<< HEAD
async def login(*, session: Session = Depends(get_session), user: UserLogin, Authorize: AuthJWT = Depends()):
    # check if user already exist
    password = md5_hash(user.password)
    db_user = session.exec(select(User).where(User.user_name == user.user_name, User.password == password)).first()
=======
async def login(
    *,
    session: Session = Depends(get_session),
    user: UserLogin,
    Authorize: AuthJWT = Depends()
):
    # check if user already exist
    password = md5_hash(user.password)
    db_user = session.exec(
        select(User).where(User.user_name == user.user_name, User.password == password)
    ).first()
>>>>>>> 7f5c469b
    if db_user:
        if 1 == db_user.delete:
            raise HTTPException(status_code=500, detail='该账号已被禁用，请联系管理员')
        # 生成JWT令牌
<<<<<<< HEAD
        payload = {'user_name': user.user_name, 'user_id': db_user.user_id, 'role': db_user.role}
        # Create the tokens and passing to set_access_cookies or set_refresh_cookies
        access_token = Authorize.create_access_token(subject=json.dumps(payload), expires_time=86400)
=======
        payload = {
            'user_name': user.user_name,
            'user_id': db_user.user_id,
            'role': db_user.role
        }
        # Create the tokens and passing to set_access_cookies or set_refresh_cookies
        access_token = Authorize.create_access_token(
            subject=json.dumps(payload), expires_time=86400
        )
>>>>>>> 7f5c469b
        refresh_token = Authorize.create_refresh_token(subject=user.user_name)

        # Set the JWT cookies in the response
        Authorize.set_access_cookies(access_token)
        Authorize.set_refresh_cookies(refresh_token)
        return db_user
    else:
        raise HTTPException(status_code=500, detail='密码不正确')


@router.post('/logout', status_code=201)
async def logout(Authorize: AuthJWT = Depends()):
    Authorize.jwt_required()
    Authorize.unset_jwt_cookies()
    return {'msg': 'Successfully logout'}


<<<<<<< HEAD
@router.get('/list', status_code=201)
async def list(*,
               name: str,
               page_size: int,
               page_num: int,
               session: Session = Depends(get_session),
               Authorize: AuthJWT = Depends()):
=======
@router.get('/list', response_model=List[UserRead], status_code=201)
async def list(*, name: str, page_size: int, page_num: int, session: Session = Depends(get_session), Authorize: AuthJWT = Depends()):
>>>>>>> 7f5c469b
    Authorize.jwt_required()
    if 'admin' != json.loads(Authorize.get_jwt_subject()).get('role'):
        raise HTTPException(status_code=500, detail='无查看权限')
    sql = select(User)
<<<<<<< HEAD
    count_sql = select(func.count(User.user_id))
    if name:
        sql = sql.where(User.user_name.like(f'%{name}%'))
        count_sql = count_sql.where(User.user_name.like(f'%{name}%'))
    total_count = session.scalar(count_sql)

    if page_size and page_num:
        sql = sql.offset((page_num - 1) * page_size).limit(page_size)
    users = session.exec(sql).all()
    return {"data": [jsonable_encoder(user) for user in users], "total": total_count}
=======
    if name:
        sql = sql.where(User.user_name.like(f'%{name}%'))
    if page_size:
        sql = sql.offset((page_num-1) * page_size).limit(page_size)
    users = session.exec(sql).all()
    return [jsonable_encoder(user) for user in users]
>>>>>>> 7f5c469b


@router.post('/update', status_code=201)
async def update(*, user: UserUpdate, session: Session = Depends(get_session), Authorize: AuthJWT = Depends()):
    Authorize.jwt_required()
    if 'admin' != json.loads(Authorize.get_jwt_subject()).get('role'):
        raise HTTPException(status_code=500, detail='无查看权限')

    db_user = session.get(User, user.user_id)
    if db_user and user.delete is not None:
        if db_user.role == 'admin':
            raise HTTPException(status_code=500, detail='不能操作管理员')
        db_user.delete = user.delete

    session.add(db_user)
    session.commit()
    return {'msg': 'success'}


def md5_hash(string):
    md5 = hashlib.md5()
    md5.update(string.encode('utf-8'))
    return md5.hexdigest()<|MERGE_RESOLUTION|>--- conflicted
+++ resolved
@@ -1,18 +1,11 @@
 import hashlib
 import json
 from typing import List
-<<<<<<< HEAD
 
 from sqlalchemy import func
 
 from bisheng.database.base import get_session
 from bisheng.database.models.user import (User, UserCreate, UserLogin, UserRead, UserUpdate)
-=======
-
-from bisheng.database.base import get_session
-from bisheng.database.models.user import (User, UserCreate, UserLogin,
-                                          UserRead, UserUpdate)
->>>>>>> 7f5c469b
 from fastapi import APIRouter, Depends, HTTPException
 from fastapi.encoders import jsonable_encoder
 from fastapi.security import OAuth2PasswordBearer
@@ -41,43 +34,17 @@
 
 
 @router.post('/login', response_model=UserRead, status_code=201)
-<<<<<<< HEAD
 async def login(*, session: Session = Depends(get_session), user: UserLogin, Authorize: AuthJWT = Depends()):
     # check if user already exist
     password = md5_hash(user.password)
     db_user = session.exec(select(User).where(User.user_name == user.user_name, User.password == password)).first()
-=======
-async def login(
-    *,
-    session: Session = Depends(get_session),
-    user: UserLogin,
-    Authorize: AuthJWT = Depends()
-):
-    # check if user already exist
-    password = md5_hash(user.password)
-    db_user = session.exec(
-        select(User).where(User.user_name == user.user_name, User.password == password)
-    ).first()
->>>>>>> 7f5c469b
     if db_user:
         if 1 == db_user.delete:
             raise HTTPException(status_code=500, detail='该账号已被禁用，请联系管理员')
         # 生成JWT令牌
-<<<<<<< HEAD
         payload = {'user_name': user.user_name, 'user_id': db_user.user_id, 'role': db_user.role}
         # Create the tokens and passing to set_access_cookies or set_refresh_cookies
         access_token = Authorize.create_access_token(subject=json.dumps(payload), expires_time=86400)
-=======
-        payload = {
-            'user_name': user.user_name,
-            'user_id': db_user.user_id,
-            'role': db_user.role
-        }
-        # Create the tokens and passing to set_access_cookies or set_refresh_cookies
-        access_token = Authorize.create_access_token(
-            subject=json.dumps(payload), expires_time=86400
-        )
->>>>>>> 7f5c469b
         refresh_token = Authorize.create_refresh_token(subject=user.user_name)
 
         # Set the JWT cookies in the response
@@ -95,7 +62,6 @@
     return {'msg': 'Successfully logout'}
 
 
-<<<<<<< HEAD
 @router.get('/list', status_code=201)
 async def list(*,
                name: str,
@@ -103,15 +69,10 @@
                page_num: int,
                session: Session = Depends(get_session),
                Authorize: AuthJWT = Depends()):
-=======
-@router.get('/list', response_model=List[UserRead], status_code=201)
-async def list(*, name: str, page_size: int, page_num: int, session: Session = Depends(get_session), Authorize: AuthJWT = Depends()):
->>>>>>> 7f5c469b
     Authorize.jwt_required()
     if 'admin' != json.loads(Authorize.get_jwt_subject()).get('role'):
         raise HTTPException(status_code=500, detail='无查看权限')
     sql = select(User)
-<<<<<<< HEAD
     count_sql = select(func.count(User.user_id))
     if name:
         sql = sql.where(User.user_name.like(f'%{name}%'))
@@ -121,15 +82,7 @@
     if page_size and page_num:
         sql = sql.offset((page_num - 1) * page_size).limit(page_size)
     users = session.exec(sql).all()
-    return {"data": [jsonable_encoder(user) for user in users], "total": total_count}
-=======
-    if name:
-        sql = sql.where(User.user_name.like(f'%{name}%'))
-    if page_size:
-        sql = sql.offset((page_num-1) * page_size).limit(page_size)
-    users = session.exec(sql).all()
-    return [jsonable_encoder(user) for user in users]
->>>>>>> 7f5c469b
+    return {"data": [jsonable_encoder(UserRead.from_orm(user)) for user in users], "total": total_count}
 
 
 @router.post('/update', status_code=201)
