from typing import Any, List
from uuid import UUID

from bisheng.api.errcode.assistant import AssistantNotExistsError
from bisheng.api.services.assistant_agent import AssistantAgent
from bisheng.api.services.assistant_base import AssistantUtils
from bisheng.api.v1.schemas import (AssistantInfo, AssistantSimpleInfo, AssistantUpdateReq,
                                    StreamData, UnifiedResponseModel, resp_200)
from bisheng.cache import InMemoryCache
from bisheng.database.models.assistant import Assistant, AssistantDao, AssistantLinkDao
from bisheng.database.models.flow import Flow, FlowDao
from bisheng.database.models.gpts_tools import GptsToolsDao, GptsToolsRead
from bisheng.database.models.knowledge import KnowledgeDao
from bisheng.database.models.role_access import AccessType, RoleAcessDao
from bisheng.database.models.user import UserDao
from bisheng.database.models.user_role import UserRoleDao
from loguru import logger


class AssistantService(AssistantUtils):
    UserCache: InMemoryCache = InMemoryCache()

    @classmethod
    def get_assistant(cls,
                      user_id: int,
                      name: str = None,
                      status: int | None = None,
                      page: int = 1,
                      limit: int = 20) -> UnifiedResponseModel[List[AssistantSimpleInfo]]:
        """
        获取助手列表
        """
        data = []
        # 权限管理可见的助手信息
        assistant_ids_extra = []
        user_role = UserRoleDao.get_user_roles(user_id)
        if user_role:
            role_ids = [role.id for role in user_role]
            role_access = RoleAcessDao.get_role_acess(role_ids, AccessType.ASSITANT_READ)
            if role_access:
                assistant_ids_extra = [access.third_id for access in role_access]

        res, total = AssistantDao.get_assistants(user_id, name, assistant_ids_extra, status, page, limit)

        for one in res:
            simple_dict = one.model_dump(include={
                'id', 'name', 'desc', 'logo', 'status', 'user_id', 'create_time', 'update_time'
            })
            simple_dict['user_name'] = cls.get_user_name(one.user_id)
            data.append(AssistantSimpleInfo(**simple_dict))
        return resp_200(data={'data': data, 'total': total})

    @classmethod
    def get_assistant_info(cls, assistant_id: UUID, user_id: str):
        assistant = AssistantDao.get_one_assistant(assistant_id)
        if not assistant:
            return AssistantNotExistsError.return_resp()
        tool_list = []
        flow_list = []
        knowledge_list = []

        links = AssistantLinkDao.get_assistant_link(assistant_id)
        for one in links:
            if one.tool_id:
                tool_list.append(one.tool_id)
            elif one.flow_id:
                flow_list.append(one.flow_id)
            elif one.knowledge_id:
                knowledge_list.append(one.knowledge_id)
            else:
                logger.error(f'not expect link info: {one.dict()}')
        tool_list, flow_list, knowledge_list = cls.get_link_info(tool_list, flow_list,
                                                                 knowledge_list)
        return resp_200(data=AssistantInfo(**assistant.dict(),
                                           tool_list=tool_list,
                                           flow_list=flow_list,
                                           knowledge_list=knowledge_list))

    # 创建助手
    @classmethod
    async def create_assistant(cls, assistant: Assistant) -> UnifiedResponseModel[AssistantInfo]:

        # 通过算法接口自动选择工具和技能
<<<<<<< HEAD
        assistant, tool_list, flow_list = await cls.get_auto_info(assistant)
=======
        # assistant, tool_list, flow_list = await cls.get_auto_info(assistant)
>>>>>>> 8263d522

        # 保存数据到数据库
        assistant = AssistantDao.create_assistant(assistant)
        # 保存大模型自动选择的工具和技能
        # AssistantLinkDao.insert_batch(assistant.id, tool_list=tool_list, flow_list=flow_list)
        # tool_list, flow_list, knowledge_list = cls.get_link_info(tool_list, flow_list)

        return resp_200(data=AssistantInfo(**assistant.dict(),
<<<<<<< HEAD
                                           tool_list=tool_list,
                                           flow_list=flow_list,
                                           knowledge_list=knowledge_list))
=======
                                           tool_list=[],
                                           flow_list=[],
                                           knowledge_list=[]))
>>>>>>> 8263d522

    # 删除助手
    @classmethod
    def delete_assistant(cls, assistant_id: UUID, user_id: int) -> bool:

        # 通过算法接口自动选择工具和技能
        assistant = AssistantDao.get_one_assistant(assistant_id)
        if assistant and assistant.user_id == user_id:
            AssistantDao.delete_assistant(assistant)
            return True
        else:
            raise ValueError('不满足删除条件')

    @classmethod
    async def auto_update_stream(cls, assistant_id: UUID, prompt: str):
        """ 重新生成助手的提示词和工具选择, 只调用模型能力不修改数据库数据 """
        assistant = AssistantDao.get_one_assistant(assistant_id)
        assistant.prompt = prompt

        # 初始化llm
        auto_agent = AssistantAgent(assistant, '')
        await auto_agent.init_llm()

        # 流式生成提示词
        final_prompt = ''
        async for one_prompt in auto_agent.optimize_assistant_prompt():
            if one_prompt.content in ('```', 'markdown'):
                continue
            yield str(StreamData(event='message', data={'type': 'prompt', 'message': one_prompt.content}))
            final_prompt += one_prompt.content
        assistant.prompt = final_prompt

        # 生成开场白和开场问题
        guide_info = auto_agent.generate_guide(assistant.prompt)
        yield str(StreamData(event='message', data={'type': 'guide_word', 'message': guide_info['opening_lines']}))
        yield str(StreamData(event='message', data={'type': 'guide_question', 'message': guide_info['questions']}))

        # 自动选择工具和技能
        tool_info = cls.get_auto_tool_info(assistant, auto_agent)
        tool_info = [one.to_dict() for one in tool_info]
        yield str(StreamData(event='message', data={'type': 'tool_list', 'message': tool_info}))

        flow_info = cls.get_auto_flow_info(assistant, auto_agent)
        flow_info = [one.to_dict() for one in flow_info]
        yield str(StreamData(event='message', data={'type': 'flow_list', 'message': flow_info}))

    @classmethod
    def update_assistant(cls, req: AssistantUpdateReq) -> UnifiedResponseModel[AssistantInfo]:
        """ 更新助手信息 """
        assistant = AssistantDao.get_one_assistant(req.id)
        if not assistant:
            return AssistantNotExistsError.return_resp()
        # 更新助手数据
        if req.name:
            assistant.name = req.name
        if req.desc:
            assistant.desc = req.desc
        if req.logo:
            assistant.logo = req.logo
        if req.prompt:
            assistant.prompt = req.prompt
        if req.guide_word:
            assistant.guide_word = req.guide_word
        if req.guide_question:
            assistant.guide_question = req.guide_question
        if req.model_name:
            assistant.model_name = req.model_name
        if req.temperature is not None:
            assistant.temperature = req.temperature
        if req.status is not None:
            assistant.status = req.status
        AssistantDao.update_assistant(assistant)

        # 更新助手关联信息
        if req.tool_list is not None:
            AssistantLinkDao.update_assistant_tool(assistant.id, tool_list=req.tool_list)
        if req.flow_list is not None:
            AssistantLinkDao.update_assistant_flow(assistant.id, flow_list=req.flow_list)
<<<<<<< HEAD
        elif req.knowledge_list is not None:
=======
        if req.knowledge_list is not None:
>>>>>>> 8263d522
            # 使用配置的flow 进行技能补充
            flow_id_default = AssistantUtils.get_default_retrieval()
            AssistantLinkDao.update_assistant_knowledge(assistant.id,
                                                        knowledge_list=req.knowledge_list,
                                                        flow_id=flow_id_default)
        tool_list, flow_list, knowledge_list = cls.get_link_info(req.tool_list, req.flow_list,
                                                                 req.knowledge_list)
        return resp_200(data=AssistantInfo(**assistant.dict(),
                                           tool_list=tool_list,
                                           flow_list=flow_list,
                                           knowledge_list=knowledge_list))

    @classmethod
    def update_prompt(cls, assistant_id: UUID, prompt: str) -> UnifiedResponseModel:
        """ 更新助手的提示词 """
        assistant = AssistantDao.get_one_assistant(assistant_id)
        if not assistant:
            return AssistantNotExistsError.return_resp()
        assistant.prompt = prompt
        AssistantDao.update_assistant(assistant)
        return resp_200()

    @classmethod
    def update_flow_list(cls, assistant_id: UUID, flow_list: List[str]) -> UnifiedResponseModel:
        """  更新助手的技能列表 """
        assistant = AssistantDao.get_one_assistant(assistant_id)
        if not assistant:
            return AssistantNotExistsError.return_resp()
        AssistantLinkDao.update_assistant_flow(assistant_id, flow_list=flow_list)
        return resp_200()

    @classmethod
    def get_gpts_tools(cls, user_id: Any) -> List[GptsToolsRead]:
        """ 获取用户可见的工具列表 """
        return GptsToolsDao.get_list_by_user(user_id)

    @classmethod
    def get_models(cls) -> UnifiedResponseModel:
        llm_list = cls.get_gpts_conf('llms')
        res = []
        for one in llm_list:
            res.append({'id': one['model_name'], 'model_name': one['model_name']})
        return resp_200(data=res)

    @classmethod
    def update_tool_list(cls, assistant_id: UUID, tool_list: List[int]) -> UnifiedResponseModel:
        """  更新助手的工具列表 """
        assistant = AssistantDao.get_one_assistant(assistant_id)
        if not assistant:
            return AssistantNotExistsError.return_resp()
        AssistantLinkDao.update_assistant_tool(assistant_id, tool_list=tool_list)
        return resp_200()

    @classmethod
    def get_link_info(cls,
                      tool_list: List[int],
                      flow_list: List[str],
                      knowledge_list: List[int] = None):
        tool_list = GptsToolsDao.get_list_by_ids(tool_list) if tool_list else []
        flow_list = FlowDao.get_flow_by_ids(flow_list) if flow_list else []
        knowledge_list = KnowledgeDao.get_list_by_ids(knowledge_list) if knowledge_list else []
        return tool_list, flow_list, knowledge_list

    @classmethod
    def get_user_name(cls, user_id: int):
        if not user_id:
            return 'system'
        user = cls.UserCache.get(user_id)
        if user:
            return user.user_name
        user = UserDao.get_user(user_id)
        if not user:
            return f'{user_id}'
        cls.UserCache.set(user_id, user)
        return user.user_name

    @classmethod
    async def get_auto_info(cls, assistant: Assistant) -> (Assistant, List[int], List[int]):
        """
        自动生成助手的prompt，自动选择工具和技能
        return：助手信息，工具ID列表，技能ID列表
        """
        # 根据助手
        llm_conf = cls.get_llm_conf(assistant.model_name)
        if not llm_conf:
            raise Exception(f'未找到对应的llm配置: {assistant.model_name}')

        assistant.model_name = llm_conf['model_name']
        assistant.temperature = llm_conf['temperature']

        # 初始化llm
        auto_agent = AssistantAgent(assistant, '')
        await auto_agent.init_llm()

        # 根据llm初始化prompt
        auto_prompt = auto_agent.sync_optimize_assistant_prompt()
        assistant.prompt = auto_prompt

        # 自动生成开场白和问题
        guide_info = auto_agent.generate_guide(assistant.prompt)
        assistant.guide_word = guide_info['opening_lines']
        assistant.guide_question = guide_info['questions']

        # 自动生成描述
        assistant.desc = auto_agent.generate_description(assistant.prompt)

        # 自动选择工具
        tool_info = cls.get_auto_tool_info(assistant, auto_agent)

        # 自动选择技能
        flow_info = cls.get_auto_flow_info(assistant, auto_agent)
        return assistant, [one.id for one in tool_info], [one.id for one in flow_info]

    @classmethod
    def get_auto_tool_info(cls, assistant: Assistant, auto_agent: AssistantAgent) -> List[GptsToolsRead]:
        # 自动选择工具
        all_tool = cls.get_gpts_tools(user_id=assistant.user_id)
        tool_list = []
        all_tool_dict = {}
        for one in all_tool:
            all_tool_dict[one.name] = one
            tool_list.append({
                'name': one.name,
                'description': one.desc if one.desc else '',
            })
        tool_list = auto_agent.choose_tools(tool_list, assistant.prompt)
        tool_info = []
        for one in tool_list:
            if all_tool_dict.get(one):
                tool_info.append(all_tool_dict[one])
        return tool_info

    @classmethod
    def get_auto_flow_info(cls, assistant: Assistant, auto_agent: AssistantAgent) -> List[Flow]:
        # 自动选择技能
        all_flow = FlowDao.get_user_access_online_flows(assistant.user_id)
        flow_dict = {}
        flow_list = []
        for one in all_flow:
            flow_dict[one.name] = one
            flow_list.append({
                'name': one.name,
                'description': one.description if one.description else '',
            })

        flow_list = auto_agent.choose_tools(flow_list, assistant.prompt)
        flow_info = []
        for one in flow_list:
            if flow_dict.get(one):
                flow_info.append(flow_dict[one])
        return flow_info<|MERGE_RESOLUTION|>--- conflicted
+++ resolved
@@ -81,11 +81,7 @@
     async def create_assistant(cls, assistant: Assistant) -> UnifiedResponseModel[AssistantInfo]:
 
         # 通过算法接口自动选择工具和技能
-<<<<<<< HEAD
-        assistant, tool_list, flow_list = await cls.get_auto_info(assistant)
-=======
         # assistant, tool_list, flow_list = await cls.get_auto_info(assistant)
->>>>>>> 8263d522
 
         # 保存数据到数据库
         assistant = AssistantDao.create_assistant(assistant)
@@ -94,15 +90,9 @@
         # tool_list, flow_list, knowledge_list = cls.get_link_info(tool_list, flow_list)
 
         return resp_200(data=AssistantInfo(**assistant.dict(),
-<<<<<<< HEAD
-                                           tool_list=tool_list,
-                                           flow_list=flow_list,
-                                           knowledge_list=knowledge_list))
-=======
                                            tool_list=[],
                                            flow_list=[],
                                            knowledge_list=[]))
->>>>>>> 8263d522
 
     # 删除助手
     @classmethod
@@ -181,11 +171,7 @@
             AssistantLinkDao.update_assistant_tool(assistant.id, tool_list=req.tool_list)
         if req.flow_list is not None:
             AssistantLinkDao.update_assistant_flow(assistant.id, flow_list=req.flow_list)
-<<<<<<< HEAD
-        elif req.knowledge_list is not None:
-=======
         if req.knowledge_list is not None:
->>>>>>> 8263d522
             # 使用配置的flow 进行技能补充
             flow_id_default = AssistantUtils.get_default_retrieval()
             AssistantLinkDao.update_assistant_knowledge(assistant.id,
