# Router for base api
from bisheng.api.v1 import (assistant_router, chat_router, component_router, endpoints_router,
<<<<<<< HEAD
                            finetune_router, flows_router, knowledge_router, qa_router,
                            report_router, server_router, skillcenter_router, user_router,
                            validate_router, variable_router, group_router)
=======
                            finetune_router, flows_router, group_router, knowledge_router,
                            qa_router, report_router, server_router, skillcenter_router,
                            user_router, validate_router, variable_router)
>>>>>>> 7f53ef65
from bisheng.api.v2 import chat_router_rpc, knowledge_router_rpc, rpc_router_rpc
from fastapi import APIRouter

router = APIRouter(prefix='/api/v1', )
router.include_router(chat_router)
router.include_router(endpoints_router)
router.include_router(validate_router)
router.include_router(flows_router)
router.include_router(skillcenter_router)
router.include_router(knowledge_router)
router.include_router(server_router)
router.include_router(user_router)
router.include_router(qa_router)
router.include_router(variable_router)
router.include_router(report_router)
router.include_router(finetune_router)
router.include_router(component_router)
router.include_router(assistant_router)
router.include_router(group_router)

router_rpc = APIRouter(prefix='/api/v2', )
router_rpc.include_router(knowledge_router_rpc)
router_rpc.include_router(chat_router_rpc)
router_rpc.include_router(rpc_router_rpc)<|MERGE_RESOLUTION|>--- conflicted
+++ resolved
@@ -1,14 +1,8 @@
 # Router for base api
 from bisheng.api.v1 import (assistant_router, chat_router, component_router, endpoints_router,
-<<<<<<< HEAD
-                            finetune_router, flows_router, knowledge_router, qa_router,
-                            report_router, server_router, skillcenter_router, user_router,
-                            validate_router, variable_router, group_router)
-=======
                             finetune_router, flows_router, group_router, knowledge_router,
                             qa_router, report_router, server_router, skillcenter_router,
                             user_router, validate_router, variable_router)
->>>>>>> 7f53ef65
 from bisheng.api.v2 import chat_router_rpc, knowledge_router_rpc, rpc_router_rpc
 from fastapi import APIRouter
 
