import hashlib
from typing import Dict, List, Optional

<<<<<<< HEAD
from bisheng.api.services.knowledge_imp import (addEmbedding, create_knowledge, delete_knowledge_by,
                                                delete_knowledge_file_vectors, text_knowledge)
=======
from bisheng.api.services.knowledge_imp import (addEmbedding, create_knowledge, delete_es,
                                                delete_knowledge_by, delete_knowledge_file_batch,
                                                delete_vector, text_knowledge)
>>>>>>> 674b942f
from bisheng.api.v1.schemas import ChunkInput, UnifiedResponseModel, resp_200, resp_500
from bisheng.cache.utils import save_download_file
from bisheng.database.base import session_getter
from bisheng.database.models.knowledge import (Knowledge, KnowledgeCreate, KnowledgeRead,
                                               KnowledgeUpdate)
<<<<<<< HEAD
from bisheng.database.models.knowledge_file import (KnowledgeFile, KnowledgeFileDao,
                                                    KnowledgeFileRead)
=======
from bisheng.database.models.knowledge_file import KnowledgeFile, KnowledgeFileRead
from bisheng.database.models.message import ChatMessageDao
>>>>>>> 674b942f
from bisheng.database.models.role_access import AccessType, RoleAccess
from bisheng.database.models.user import User
from bisheng.settings import settings
from bisheng.utils.logger import logger
from bisheng.utils.minio_client import MinioClient
from fastapi import APIRouter, BackgroundTasks, File, Form, HTTPException, UploadFile
from fastapi.encoders import jsonable_encoder
from sqlalchemy import func, or_
from sqlmodel import select

# build router
router = APIRouter(prefix='/filelib')


@router.post('/', response_model=KnowledgeRead, status_code=201)
def creat(knowledge: KnowledgeCreate):
    """创建知识库."""
    user_id = knowledge.user_id or settings.get_from_db('default_operator').get('user')
    db_knowldge = create_knowledge(knowledge, user_id)
    return db_knowldge


@router.put('/', response_model=KnowledgeRead, status_code=201)
def update_knowledge(*, knowledge: KnowledgeUpdate):
    """创建知识库."""
    with session_getter() as session:
        db_knowldge = session.get(Knowledge, knowledge.id)
    if not db_knowldge:
        raise HTTPException(status_code=500, detail='无知识库')

    with session_getter() as session:
        know = session.exec(
            select(Knowledge).where(
                Knowledge.name == knowledge.name,
                knowledge.user_id == settings.get_from_db('default_operator').get('user'))).all()
    if know:
        raise HTTPException(status_code=500, detail='知识库名称重复')

    db_knowldge.name = knowledge.name

    with session_getter() as session:
        session.add(db_knowldge)
        session.commit()
        session.refresh(db_knowldge)
    return db_knowldge


@router.get('/', status_code=200)
def get_knowledge(*, page_size: Optional[int], page_num: Optional[str]):
    """ 读取所有知识库信息. """
    default_user_id = settings.get_from_db('default_operator').get('user')
    try:
        sql = select(Knowledge)
        count_sql = select(func.count(Knowledge.id))
        if True:
            with session_getter() as session:
                role_third_id = session.exec(
                    select(RoleAccess).where(RoleAccess.role_id.in_([1]))).all()
            if role_third_id:
                third_ids = [
                    acess.third_id for acess in role_third_id
                    if acess.type == AccessType.KNOWLEDGE.value
                ]
                sql = sql.where(
                    or_(Knowledge.user_id == default_user_id, Knowledge.id.in_(third_ids)))
                count_sql = count_sql.where(
                    or_(Knowledge.user_id == default_user_id, Knowledge.id.in_(third_ids)))
            else:
                sql = sql.where(Knowledge.user_id == default_user_id)
                count_sql = count_sql.where(Knowledge.user_id == default_user_id)
        sql = sql.order_by(Knowledge.update_time.desc())

        # get total count
        with session_getter() as session:
            total_count = session.scalar(count_sql)

        if page_num and page_size and page_num != 'undefined':
            page_num = int(page_num)
            sql = sql.offset((page_num - 1) * page_size).limit(page_size)

        with session_getter() as session:
            knowledges = session.exec(sql).all()
        res = [jsonable_encoder(flow) for flow in knowledges]
        if knowledges:
            db_user_ids = {flow.user_id for flow in knowledges}
            with session_getter() as session:
                db_user = session.exec(select(User).where(User.user_id.in_(db_user_ids))).all()
            userMap = {user.user_id: user.user_name for user in db_user}
            for r in res:
                r['user_name'] = userMap[r['user_id']]
        return {'data': res, 'total': total_count}

    except Exception as e:
        raise HTTPException(status_code=500, detail=str(e)) from e


@router.delete('/{knowledge_id}', status_code=200)
def delete_knowledge_api(*, knowledge_id: int):
    """ 删除知识库信息. """
    with session_getter() as session:
        knowledge = session.get(Knowledge, knowledge_id)
    if not knowledge:
        raise HTTPException(status_code=404, detail='knowledge not found')
    try:
        delete_knowledge_by(knowledge)
        return {'message': 'knowledge deleted successfully'}
    except Exception as e:
        logger.exception(e)
        return resp_500(message=f'错误 e={str(e)}')


# 清空知识库的所有文件内容
@router.delete('/clear/{knowledge_id}', status_code=200)
def clear_knowledge_files(*, knowledge_id: int):
    """ 删除知识库信息. """
    with session_getter() as session:
        knowledge = session.get(Knowledge, knowledge_id)
    if not knowledge:
        raise HTTPException(status_code=404, detail='knowledge not found')
    try:
        delete_knowledge_by(knowledge, only_clear=True)
        return {'message': 'knowledge deleted successfully'}
    except Exception as e:
        logger.exception(e)
        return resp_500(message=f'错误 e={str(e)}')


@router.post('/file/{knowledge_id}',
             response_model=UnifiedResponseModel[KnowledgeFileRead],
             status_code=200)
async def upload_file(*,
                      knowledge_id: int,
                      callback_url: Optional[str] = Form(None),
                      file: UploadFile = File(...),
                      background_tasks: BackgroundTasks):

    file_name = file.filename
    # 缓存本地
    file_byte = await file.read()
    file_path = save_download_file(file_byte, 'bisheng', file_name)
    auto_p = True
    if auto_p:
        separator = ['\n\n', '\n', ' ', '']
        chunk_size = 500
        chunk_overlap = 50
    with session_getter() as session:
        knowledge = session.get(Knowledge, knowledge_id)

    collection_name = knowledge.collection_name

    md5_ = file_path.rsplit('/', 1)[1].split('.')[0].split('_')[0]
    db_file = KnowledgeFile(knowledge_id=knowledge_id,
                            file_name=file_name,
                            status=1,
                            md5=md5_,
                            user_id=1)
    with session_getter() as session:
        session.add(db_file)
        session.commit()
        session.refresh(db_file)
    db_file = db_file.copy()
    logger.info(f'fileName={file_name} col={collection_name} file_id={db_file.id}')
    try:
        index_name = knowledge.index_name or knowledge.collection_name
        background_tasks.add_task(addEmbedding,
                                  collection_name=collection_name,
                                  index_name=index_name,
                                  knowledge_id=knowledge_id,
                                  model=knowledge.model,
                                  chunk_size=chunk_size,
                                  separator=separator,
                                  chunk_overlap=chunk_overlap,
                                  file_paths=[file_path],
                                  knowledge_files=[db_file],
                                  callback=callback_url)
    except Exception:
        # 失败，需要删除数据
        logger.info(f'delete file_id={db_file.id} status={db_file.status} reason={db_file.remark}')
        with session_getter() as session:
            session.delete(db_file)
            session.commit()
        raise HTTPException(status_code=500, detail=db_file.remark)
    knowledge.update_time = db_file.create_time
    with session_getter() as session:
        session.add(knowledge)
        session.commit()
    return resp_200(db_file)


@router.delete('/file/{file_id}', status_code=200)
def delete_knowledge_file(*, file_id: int):
    """ 删除知识文件信息 """
    with session_getter() as session:
        knowledge_file = session.get(KnowledgeFile, file_id)
    if not knowledge_file:
        raise HTTPException(status_code=404, detail='文件不存在')

    try:
        delete_knowledge_file_vectors([file_id])
        KnowledgeFileDao.delete_batch(file_ids=[file_id])
        return resp_200()
    except Exception as e:
        return resp_500(message=f'error e={str(e)}')


@router.post('/delete_file', status_code=200)
def delete_file_batch_api(file_ids: List[int]):
    """ 批量删除知识文件信息 """
    with session_getter() as session:
        knowledge_file = session.exec(select(KnowledgeFile).where(KnowledgeFile.id.in_(file_ids)))
    if not knowledge_file:
        raise HTTPException(status_code=404, detail='文件不存在')

    try:
        delete_knowledge_file_vectors(file_ids)
        KnowledgeFileDao.delete_batch(file_ids=file_ids)
    except Exception as e:
        return resp_500(message=f'error e={str(e)}')


@router.get('/file/{knowledge_id}', status_code=200)
def get_filelist(*, knowledge_id: int, page_size: int = 10, page_num: int = 1):
    """ 获取知识库文件信息. """

    # 查询当前知识库，是否有写入权限
    with session_getter() as session:
        db_knowledge = session.get(Knowledge, knowledge_id)
    if not db_knowledge:
        raise HTTPException(status_code=500, detail='当前知识库不可用，返回上级目录')

    writable = True

    # 查找上传的文件信息
    with session_getter() as session:
        total_count = session.scalar(
            select(func.count(KnowledgeFile.id)).where(KnowledgeFile.knowledge_id == knowledge_id))
        files = session.exec(
            select(KnowledgeFile).where(KnowledgeFile.knowledge_id == knowledge_id).order_by(
                KnowledgeFile.update_time.desc()).offset(page_size *
                                                         (page_num - 1)).limit(page_size)).all()
    return {
        'data': [jsonable_encoder(knowledgefile) for knowledgefile in files],
        'total': total_count,
        'writeable': writable
    }


@router.post('/chunks', response_model=UnifiedResponseModel[KnowledgeFileRead], status_code=200)
async def post_chunks(*,
                      knowledge_id: int = Form(...),
                      metadata: str = Form(...),
                      file: UploadFile = File(...)):
    """ 获取知识库文件信息. """
    file_name = file.filename
    file_byte = await file.read()
    file_path = save_download_file(file_byte, 'bisheng', file_name)
    with session_getter() as session:
        db_knowledge = session.get(Knowledge, knowledge_id)
    if not db_knowledge:
        raise HTTPException(status_code=404, detail='当前知识库不可用，返回上级目录')

    # 重复判断
    md5_ = file_path.rsplit('/', 1)[1].split('.')[0]
    with session_getter() as session:
        repeat = session.exec(
            select(KnowledgeFile).where(KnowledgeFile.md5 == md5_,
                                        KnowledgeFile.knowledge_id == knowledge_id)).all()
    if repeat:
        return resp_500(code=422, message='文件重复')

    # 存储 mysql
    db_file = KnowledgeFile(knowledge_id=db_knowledge.id,
                            file_name=file_name,
                            md5=md5_,
                            extra_meta=metadata,
                            status=1)

    with session_getter() as session:
        session.add(db_file)
        session.commit()
        session.refresh(db_file)

    separator = ['\n\n', '\n', ' ', '']
    chunk_size = 500
    chunk_overlap = 50
    index_name = db_knowledge.index_name or db_knowledge.collection_name
    try:
        minio_client = MinioClient()
        db_file.object_name = 'original/' + str(db_file.id) + '.' + file_name.rsplit('.', 1)[-1]
        minio_client.upload_minio(db_file.object_name, file_path)
        with session_getter() as session:
            session.add(db_file)
            session.commit()
            session.refresh(db_file)
    except Exception as e:
        logger.exception(e)
        return resp_500(code=400, data=db_file, message='文件上传失败')
    try:
        addEmbedding(db_knowledge.collection_name, index_name, db_knowledge.id, db_knowledge.model,
                     chunk_size, separator, chunk_overlap, [file_path], [db_file], None, metadata)
    except Exception as e:
        logger.error(e)
        return resp_500(code=500, data=db_file, message='文件解析失败')

    with session_getter() as session:
        db_file = session.get(KnowledgeFile, db_file.id)

    if db_file.status == 3:
        return resp_500(data=db_file, message='文件解析失败')
    return resp_200(db_file)


@router.post('/chunks_string',
             response_model=UnifiedResponseModel[KnowledgeFileRead],
             status_code=200)
async def post_string_chunks(*, document: ChunkInput):
    """ 获取知识库文件信息. """
    with session_getter() as session:
        db_knowledge = session.get(Knowledge, document.knowledge_id)
    if not db_knowledge:
        raise HTTPException(status_code=500, detail='当前知识库不可用，返回上级目录')

    m = hashlib.md5()
    # 对字符串进行md5加密
    content = '\n\n'.join([doc.page_content for doc in document.documents])
    m.update(content.encode('utf-8'))
    md5_ = m.hexdigest()
    with session_getter() as session:
        repeat = session.exec(
            select(KnowledgeFile).where(
                KnowledgeFile.md5 == md5_,
                KnowledgeFile.knowledge_id == document.knowledge_id)).all()

    status = 3 if repeat else 1
    remark = 'file repeat' if repeat else ''

    if repeat:
        logger.info('upload_string_repeat md5={} history={}', md5_, repeat[0].id)
        return resp_500(code=422, message='文件重复')

    db_file = KnowledgeFile(knowledge_id=document.knowledge_id,
                            status=status,
                            md5=md5_,
                            extra_meta=document.documents[0].metadata,
                            remark=remark)
    with session_getter() as session:
        session.add(db_file)
        session.commit()
        session.refresh(db_file)

    # 将文本保存为文件
    minio_client = MinioClient()
    db_file.object_name = 'original/' + str(db_file.id) + '.txt'
    try:
        content_byte = bytes(content, encoding='utf-8')
        logger.info('content_byte={}', content_byte)
        minio_client.upload_minio_data(db_file.object_name, content_byte, len(content_byte),
                                       'application/octet-stream')
        with session_getter() as session:
            session.add(db_file)
            session.commit()
            session.refresh(db_file)
    except Exception as e:
        logger.exception(e)
        return resp_500(code=400, data=db_file, message='文件上传失败')

    db_file = text_knowledge(db_knowledge, db_file, document.documents)
    if db_file['status'] == 3:
        return resp_500(data=db_file, message='文件解析失败')
    return resp_200(db_file)


@router.post('/chunk_clear', status_code=200)
async def clear_tmp_chunks_data(body: Dict):
    # 通过接口删除milvus、es 数据
    collection_name = body.get('collection_name')
    index_name = body.get('index_name')
    flow_id = body.get('flow_id')
    chat_id = body.get('chat_id')

    if collection_name:
        delete_vector(collection_name, None)

    if index_name:
        delete_es(index_name=index_name)

    if flow_id and not chat_id:
        # 清理技能下的临时文件
        flow_id = flow_id.replace('-', '')
        collection_name = f'tmp_{flow_id}_1'
        delete_es(collection_name)
        delete_vector(collection_name, None)
    if chat_id:
        #  查询自动生成的
        message = ChatMessageDao.get_latest_message_by_chatid(chat_id)
        if message:
            collection_name = f'tmp_{message.flow_id.hex}_{chat_id}'
            delete_es(collection_name)
            delete_vector(collection_name, None)

    return resp_200()<|MERGE_RESOLUTION|>--- conflicted
+++ resolved
@@ -1,26 +1,18 @@
 import hashlib
 from typing import Dict, List, Optional
 
-<<<<<<< HEAD
 from bisheng.api.services.knowledge_imp import (addEmbedding, create_knowledge, delete_knowledge_by,
                                                 delete_knowledge_file_vectors, text_knowledge)
-=======
-from bisheng.api.services.knowledge_imp import (addEmbedding, create_knowledge, delete_es,
-                                                delete_knowledge_by, delete_knowledge_file_batch,
-                                                delete_vector, text_knowledge)
->>>>>>> 674b942f
 from bisheng.api.v1.schemas import ChunkInput, UnifiedResponseModel, resp_200, resp_500
 from bisheng.cache.utils import save_download_file
 from bisheng.database.base import session_getter
 from bisheng.database.models.knowledge import (Knowledge, KnowledgeCreate, KnowledgeRead,
                                                KnowledgeUpdate)
-<<<<<<< HEAD
+
 from bisheng.database.models.knowledge_file import (KnowledgeFile, KnowledgeFileDao,
                                                     KnowledgeFileRead)
-=======
-from bisheng.database.models.knowledge_file import KnowledgeFile, KnowledgeFileRead
+
 from bisheng.database.models.message import ChatMessageDao
->>>>>>> 674b942f
 from bisheng.database.models.role_access import AccessType, RoleAccess
 from bisheng.database.models.user import User
 from bisheng.settings import settings
