import json
from typing import Any, Callable, Dict, Sequence, Type

import httpx
from bisheng.cache.utils import file_download
from bisheng.chat.config import ChatConfig
from bisheng.interface.agents.base import agent_creator
from bisheng.interface.chains.base import chain_creator
from bisheng.interface.custom_lists import CUSTOM_NODES
from bisheng.interface.importing.utils import get_function, import_by_type
from bisheng.interface.initialize.llm import initialize_vertexai
from bisheng.interface.initialize.utils import (handle_format_kwargs, handle_node_type,
                                                handle_partial_variables)
from bisheng.interface.initialize.vector_store import vecstore_initializer
from bisheng.interface.output_parsers.base import output_parser_creator
from bisheng.interface.retrievers.base import retriever_creator
from bisheng.interface.toolkits.base import toolkits_creator
from bisheng.interface.utils import load_file_into_dict
from bisheng.interface.wrappers.base import wrapper_creator
from bisheng.settings import settings
from bisheng.utils import validate
from bisheng.utils.constants import NODE_ID_DICT, PRESET_QUESTION
from bisheng_langchain.vectorstores import VectorStoreFilterRetriever
from langchain.agents import agent as agent_module
from langchain.agents.agent import AgentExecutor
from langchain.agents.agent_toolkits.base import BaseToolkit
from langchain.agents.tools import BaseTool
from langchain.base_language import BaseLanguageModel
from langchain.chains.base import Chain
from langchain.document_loaders.base import BaseLoader
from langchain.vectorstores.base import VectorStore
from langchain_community.utils.openai import is_openai_v1
from loguru import logger
from pydantic import SecretStr, ValidationError, create_model
from pydantic.fields import FieldInfo


def build_vertex_in_params(params: Dict) -> Dict:
    from bisheng.graph.vertex.base import Vertex

    # If any of the values in params is a Vertex, we will build it
    return {
        key: value.build() if isinstance(value, Vertex) else value
        for key, value in params.items()
    }


# from bisheng_langchain.document_loaders.elem_unstrcutured_loader import ElemUnstructuredLoaderV0
async def instantiate_class(node_type: str, base_type: str, params: Dict, user_id=None) -> Any:
    """Instantiate class from module type and key, and params"""
    params = convert_params_to_sets(params)
    params = convert_kwargs(params)
    params_node_id_dict = params.pop(NODE_ID_DICT)
    if node_type in CUSTOM_NODES:
        if custom_node := CUSTOM_NODES.get(node_type):
            if hasattr(custom_node, 'initialize'):
                return custom_node.initialize(**params)
            return custom_node(**params)

    class_object = import_by_type(_type=base_type, name=node_type)
    return await instantiate_based_on_type(class_object,
                                           base_type,
                                           node_type,
                                           params,
                                           params_node_id_dict,
                                           user_id=user_id)


def convert_params_to_sets(params):
    """Convert certain params to sets"""
    if 'allowed_special' in params:
        params['allowed_special'] = set(params['allowed_special'])
    if 'disallowed_special' in params:
        params['disallowed_special'] = set(params['disallowed_special'])
    if 'input_node' in params:
        params.pop('input_node')
    return params


def convert_kwargs(params):
    # if *kwargs are passed as a string, convert to dict
    # first find any key that has kwargs or config in it
    kwargs_keys = [key for key in params.keys() if 'kwargs' in key or 'config' in key]
    for key in kwargs_keys:
        if isinstance(params[key], str):
            params[key] = json.loads(params[key])
    return params


async def instantiate_based_on_type(class_object,
                                    base_type,
                                    node_type,
                                    params,
                                    param_id_dict,
                                    user_id=None):
    if base_type == 'agents':
        return instantiate_agent(node_type, class_object, params)
    elif base_type == 'prompts':
        return instantiate_prompt(node_type, class_object, params, param_id_dict)
    elif base_type == 'tools':
        tool = instantiate_tool(node_type, class_object, params)
        if hasattr(tool, 'name') and isinstance(tool, BaseTool):
            # tool name shouldn't contain spaces
            tool.name = tool.name.replace(' ', '_')
        return tool
    elif base_type == 'toolkits':
        return instantiate_toolkit(node_type, class_object, params)
    elif base_type == 'embeddings':
        return instantiate_embedding(class_object, params)
    elif base_type == 'vectorstores':
        return instantiate_vectorstore(class_object, params)
    elif base_type == 'documentloaders':
        return instantiate_documentloader(class_object, params)
    elif base_type == 'textsplitters':
        return instantiate_textsplitter(class_object, params)
    elif base_type == 'utilities':
        return instantiate_utility(node_type, class_object, params)
    elif base_type == 'chains':
        return instantiate_chains(node_type, class_object, params, param_id_dict)
    elif base_type == 'output_parsers':
        return instantiate_output_parser(node_type, class_object, params)
    elif base_type == 'llms':
        return instantiate_llm(node_type, class_object, params)
    elif base_type == 'retrievers':
        return instantiate_retriever(node_type, class_object, params)
    elif base_type == 'memory':
        return instantiate_memory(node_type, class_object, params)
    elif base_type == 'wrappers':
        return instantiate_wrapper(node_type, class_object, params)
    elif base_type == 'input_output':
        return instantiate_input_output(node_type, class_object, params, param_id_dict)
    elif base_type == 'autogen_roles':
        return instantiate_autogen_roles(node_type, class_object, params)
    else:
        return class_object(**params)


def instantiate_input_output(node_type, class_object, params, id_dict):
    if node_type == 'Report':
        preset_question = {}
        if PRESET_QUESTION in params:
            preset_question = params.pop(PRESET_QUESTION)
        chains = params.get('chains', [])
        chains_idlist = id_dict.get('chains', [])
        # 需要对chains对象进行丰富处理
        chain_list = []
        for index, id in enumerate(chains_idlist):
            chain_obj = {}
            chain_obj['object'] = chains[index]
            if id in preset_question:
                if isinstance(preset_question[id], list):
                    for node_id in preset_question[id]:
                        chain_ = chain_obj.copy()
                        chain_['node_id'] = node_id[0]
                        chain_['input'] = {chains[index].input_keys[0]: node_id[1]}
                        chain_list.append(chain_)
                    continue
                else:
                    chain_obj['node_id'] = preset_question[id][0]
                    chain_obj['input'] = {chains[index].input_keys[0]: preset_question[id][1]}
            else:
                # give a default input
                logger.error(f'Report has no question id={id}')
                chain_obj['input'] = {chains[index].input_keys[0]: 'start'}
            chain_list.append(chain_obj)
        params['chains'] = chain_list
        # variable
        variable = params.get('variables')
        variable_node_id = id_dict.get('variables') or []
        params['variables'] = []
        for index, id in enumerate(variable_node_id):
            params['variables'].append({'node_id': id, 'input': variable[index]})
        return class_object(**params)
    if node_type == 'InputFileNode':
        file_path = class_object(**params).text()
        if file_path:
            file_path, file_name2 = file_download(file_path[0])
            return [file_path, file_name2 if file_name2 else file_path[1]]
        else:
            return ''
    return class_object(**params).text()


def instantiate_autogen_roles(node_type, class_object, params):
    return class_object(**params)


def instantiate_wrapper(node_type, class_object, params):
    if node_type in wrapper_creator.from_method_nodes:
        method = wrapper_creator.from_method_nodes[node_type]
        if class_method := getattr(class_object, method, None):
            return class_method(**params)
        raise ValueError(f'Method {method} not found in {class_object}')
    if node_type == 'DallEAPIWrapper' and is_openai_v1():
        params['http_client'] = httpx.Client(proxy=params.get('openai_proxy'))

    return class_object(**params)


def instantiate_output_parser(node_type, class_object, params):
    if node_type in output_parser_creator.from_method_nodes:
        method = output_parser_creator.from_method_nodes[node_type]
        if class_method := getattr(class_object, method, None):
            return class_method(**params)
        raise ValueError(f'Method {method} not found in {class_object}')
    return class_object(**params)


def instantiate_llm(node_type, class_object, params: Dict):
    # This is a workaround so JinaChat works until streaming is implemented
    # if "openai_api_base" in params and "jina" in params["openai_api_base"]:
    # False if condition is True
    if is_openai_v1() and 'openai_api_proxy' in params:
<<<<<<< HEAD
        http_client = httpx.Client(proxy=params.get('openai_api_proxy'))
=======
        http_client = httpx.Client(proxies=params.get('openai_api_proxy'))
>>>>>>> 3d1503b7
        params['http_client'] = http_client

    if node_type == '':
        anthropic_api_key = params.pop('anthropic_api_key', None)
        params['anthropic_api_key'] = SecretStr(anthropic_api_key) if anthropic_api_key else None

    if node_type == 'VertexAI':
        return initialize_vertexai(class_object=class_object, params=params)
    # max_tokens sometimes is a string and should be an int
    if 'max_tokens' in params:
        if isinstance(params['max_tokens'], str) and params['max_tokens'].isdigit():
            params['max_tokens'] = int(params['max_tokens'])
        elif not isinstance(params.get('max_tokens'), int):
            params.pop('max_tokens', None)
    # 支持stream
    llm = class_object(**params)
    llm_config = settings.get_from_db('llm_request')
    if isinstance(llm, BaseLanguageModel):
        if hasattr(llm, 'streaming') and isinstance(llm.streaming, bool):
            llm.streaming = llm_config.get(
                'stream') if 'stream' in llm_config else ChatConfig.streaming
        elif hasattr(llm, 'stream') and isinstance(llm.stream, bool):
            llm.stream = llm_config.get(
                'stream') if 'stream' in llm_config else ChatConfig.streaming

    # 支持request_timeout & max_retries
    if hasattr(llm, 'request_timeout') and 'request_timeout' in llm_config:
        if isinstance(llm_config.get('request_timeout'), str):
            llm.request_timeout = eval(llm_config.get('request_timeout'))
        else:
            llm.request_timeout = llm_config.get('request_timeout')
    if hasattr(llm, 'max_retries') and 'max_retries' in llm_config:
        llm.max_retries = llm_config.get('max_retries')

    return llm


def instantiate_memory(node_type, class_object, params):
    # process input_key and output_key to remove them if
    # they are empty strings
    if node_type == 'ConversationEntityMemory':
        params.pop('memory_key', None)

    for key in ['input_key', 'output_key']:
        if key in params and (params[key] == '' or not params[key]):
            params.pop(key)

    try:
        if 'retriever' in params and hasattr(params['retriever'], 'as_retriever'):
            params['retriever'] = params['retriever'].as_retriever()
        return class_object(**params)
    # I want to catch a specific attribute error that happens
    # when the object does not have a cursor attribute
    except Exception as exc:
        if "object has no attribute 'cursor'" in str(exc) or 'object has no field "conn"' in str(
                exc):
            raise AttributeError(
                ('Failed to build connection to database.'
                 f' Please check your connection string and try again. Error: {exc}')) from exc
        raise exc


def instantiate_retriever(node_type, class_object, params):
    for key, value in params.items():
        if 'retriever' in key and hasattr(value, 'as_retriever'):
            params[key] = value.as_retriever()
    if node_type in retriever_creator.from_method_nodes:
        method = retriever_creator.from_method_nodes[node_type]
        if class_method := getattr(class_object, method, None):
            return class_method(**params)
        raise ValueError(f'Method {method} not found in {class_object}')
    return class_object(**params)


def instantiate_chains(node_type, class_object: Type[Chain], params: Dict, id_dict: Dict):
    if 'retriever' in params:
        user_name = params.pop('user_name', '')
        if hasattr(params['retriever'], 'as_retriever'):
            if settings.get_from_db('file_access'):
                # need to verify file access
                access_url = settings.get_from_db('file_access') + f'?username={user_name}'
                vectorstore = VectorStoreFilterRetriever(vectorstore=params['retriever'],
                                                         access_url=access_url)
            else:
                vectorstore = params['retriever'].as_retriever()
            params['retriever'] = vectorstore
    # sequence chain
    if node_type == 'SequentialChain':
        # 改造sequence 支持自定义chain顺序
        params.pop('input_node', '')  # sequential 不支持增加入参
        try:
            chain_order = json.loads(params.pop('chain_order'))
        except Exception:
            raise Exception('chain_order 不是标准数组')
        chains_origin = params.get('chains')
        chains_dict = {id: index for index, id in enumerate(id_dict.get('chains'))}
        params['chains'] = [chains_origin[chains_dict.get(id)] for id in chain_order]
    # dict 转换
    if 'headers' in params and isinstance(params['headers'], str):
        params['headers'] = eval(params['headers'])
    if node_type == 'ConversationalRetrievalChain':
        params['get_chat_history'] = str
        params['combine_docs_chain_kwargs'] = {
            'prompt': params.pop('combine_docs_chain_kwargs', None),
            'document_prompt': params.pop('document_prompt', None)
        }
        params['combine_docs_chain_kwargs'] = {
            k: v
            for k, v in params['combine_docs_chain_kwargs'].items() if v is not None
        }
    # 人工组装MultiPromptChain
    if node_type in {'MultiPromptChain', 'MultiRuleChain'}:
        destination_chain_name = params['destination_chain_name']
        llm_chains = params['LLMChains']
        destination_chain = {}
        i = 0
        for k, name in destination_chain_name.items():
            destination_chain[name] = llm_chains[i]
            i = i + 1
        params.pop('LLMChains')
        params.pop('destination_chain_name')
        params['destination_chains'] = destination_chain
    if node_type in chain_creator.from_method_nodes:
        method = chain_creator.from_method_nodes[node_type]
        if class_method := getattr(class_object, method, None):
            return class_method(**params)
        raise ValueError(f'Method {method} not found in {class_object}')
    return class_object(**params)


def instantiate_agent(node_type, class_object: Type[agent_module.Agent], params: Dict):
    if node_type in agent_creator.from_method_nodes:
        method = agent_creator.from_method_nodes[node_type]
        if class_method := getattr(class_object, method, None):
            agent = class_method(**params)
            tools = params.get('tools', [])
            return AgentExecutor.from_agent_and_tools(agent=agent,
                                                      tools=tools,
                                                      handle_parsing_errors=True)
    return load_agent_executor(class_object, params)


def instantiate_prompt(node_type, class_object, params: Dict, param_id_dict: Dict):
    params, prompt = handle_node_type(node_type, class_object, params)
    format_kwargs = handle_format_kwargs(prompt, params)
    # Now we'll use partial_format to format the prompt
    if format_kwargs:
        prompt = handle_partial_variables(prompt, format_kwargs)

    no_human_input = set(param_id_dict.keys())
    human_input = set(prompt.input_variables).difference(no_human_input)
    order_input = list(human_input) + list(set(prompt.input_variables) & no_human_input)
    if len(order_input) > 1:
        # if node_type == 'ChatPromptTemplate':

        if hasattr(prompt, 'prompt') and hasattr(prompt.prompt, 'input_variables'):
            prompt.prompt.input_variables = order_input
        elif hasattr(prompt, 'input_variables'):
            prompt.input_variables = order_input
    return prompt, format_kwargs


def instantiate_tool(node_type, class_object: Type[BaseTool], params: Dict):
    # build args_schema
    args_schema = params.pop('args_schema', '')
    if node_type == 'JsonSpec':
        if file_dict := load_file_into_dict(params.pop('path')):
            params['dict_'] = file_dict
        else:
            raise ValueError('Invalid file')
        return class_object(**params)
    elif node_type == 'PythonFunctionTool':
        params['func'] = get_function(params.get('code'))
        return class_object(**params)
    elif node_type == 'PythonFunction':
        function_string = params['code']
        if isinstance(function_string, str):
            return validate.eval_function(function_string)
        raise ValueError('Function should be a string')
    elif node_type.lower() == 'tool':
        tool = class_object(**params)
    tool = class_object(**params)
    if args_schema and hasattr(tool, 'args_schema'):
        fields = {}
        for name, prop in args_schema.items():
            # eval函数用于执行一个字符串表达式并返回结果
            import typing  # noqa
            if prop.get('type') == 'string':
                field_type = str
            else:
                field_type = typing.Any
            fields[name] = (field_type, FieldInfo(**prop))

        tool.args_schema = create_model(name, **fields)
    return tool


def instantiate_toolkit(node_type, class_object: Type[BaseToolkit], params: Dict):
    loaded_toolkit = class_object(**params)
    # Commenting this out for now to use toolkits as normal tools
    # if toolkits_creator.has_create_function(node_type):
    #     return load_toolkits_executor(node_type, loaded_toolkit, params)
    if isinstance(loaded_toolkit, BaseToolkit):
        return loaded_toolkit.get_tools()
    return loaded_toolkit


def instantiate_embedding(class_object, params: Dict):
    # params.pop('model', None)
    try:
        return class_object(**params)
    except ValidationError:
        params = {key: value for key, value in params.items() if key in class_object.__fields__}
        return class_object(**params)


def instantiate_vectorstore(class_object: Type[VectorStore], params: Dict):
    user_name = params.pop('user_name', '')
    search_kwargs = params.pop('search_kwargs', {})
    search_type = params.pop('search_type', 'similarity')
    if 'documents' not in params:
        params['documents'] = []

    if initializer := vecstore_initializer.get(class_object.__name__):
        vecstore = initializer(class_object, params, search_kwargs)
    else:
        if 'texts' in params:
            params['documents'] = params.pop('texts')
        vecstore = class_object.from_documents(**params)

    # ! This might not work. Need to test
    if search_kwargs and hasattr(vecstore, 'as_retriever'):
        if settings.get_from_db('file_access'):
            # need to verify file access / 只针对知识库
            access_url = settings.get_from_db('file_access') + f'?username={user_name}'
            vecstore = VectorStoreFilterRetriever(vectorstore=vecstore,
                                                  search_type=search_type,
                                                  search_kwargs=search_kwargs,
                                                  access_url=access_url)
        else:
            vecstore = vecstore.as_retriever(search_type=search_type, search_kwargs=search_kwargs)

    return vecstore


def instantiate_documentloader(class_object: Type[BaseLoader], params: Dict):
    if 'file_filter' in params:
        # file_filter will be a string but we need a function
        # that will be used to filter the files using file_filter
        # like lambda x: x.endswith(".txt") but as we don't know
        # anything besides the string, we will simply check if the string is
        # in x and if it is, we will return True
        file_filter = params.pop('file_filter')
        extensions = file_filter.split(',')
        params['file_filter'] = lambda x: any(extension.strip() in x for extension in extensions)
    if 'file_path' in params:
        file_path = params['file_path']
        if isinstance(file_path, list):
            file_name = file_path[1]
            params['file_path'] = file_path[0]
            if class_object.__name__ == 'ElemUnstructuredLoaderV0':
                params['file_name'] = file_name
    metadata = params.pop('metadata', None)
    if metadata and isinstance(metadata, str):
        try:
            metadata = json.loads(metadata)
        except json.JSONDecodeError as exc:
            raise ValueError('The metadata you provided is not a valid JSON string.') from exc
    # make it success when file not present
    if 'file_path' in params and not params['file_path']:
        return []

    docs = class_object(**params).load()
    # Now if metadata is an empty dict, we will not add it to the documents
    if metadata:
        for doc in docs:
            # If the document already has metadata, we will not overwrite it
            if not doc.metadata:
                doc.metadata = metadata
            else:
                doc.metadata.update(metadata)

    return docs


def instantiate_textsplitter(
    class_object,
    params: Dict,
):
    try:
        documents = params.pop('documents')
        if not documents:
            return []
    except KeyError as exc:
        raise ValueError('The source you provided did not load correctly or was empty.'
                         'Try changing the chunk_size of the Text Splitter.') from exc

    if ('separator_type' in params
            and params['separator_type'] == 'Text') or 'separator_type' not in params:
        params.pop('separator_type', None)
        # separators might come in as an escaped string like \\n
        # so we need to convert it to a string
        if 'separators' in params:
            params['separators'] = (params['separators'].encode().decode('unicode-escape'))
        text_splitter = class_object(**params)
    else:
        from langchain.text_splitter import Language

        language = params.pop('separator_type', None)
        params['language'] = Language(language)
        params.pop('separators', None)

        text_splitter = class_object.from_language(**params)
    return text_splitter.split_documents(documents)


def instantiate_utility(node_type, class_object, params: Dict):
    if node_type == 'SQLDatabase':
        return class_object.from_uri(params.pop('uri'))
    return class_object(**params)


def replace_zero_shot_prompt_with_prompt_template(nodes):
    """Replace ZeroShotPrompt with PromptTemplate"""
    for node in nodes:
        if node['data']['type'] == 'ZeroShotPrompt':
            # Build Prompt Template
            tools = [
                tool for tool in nodes if tool['type'] != 'chatOutputNode'
                and 'Tool' in tool['data']['node']['base_classes']
            ]
            node['data'] = build_prompt_template(prompt=node['data'], tools=tools)
            break
    return nodes


def load_agent_executor(agent_class: type[agent_module.Agent], params, **kwargs):
    """Load agent executor from agent class, tools and chain"""
    allowed_tools: Sequence[BaseTool] = params.get('allowed_tools', [])
    llm_chain = params['llm_chain']
    # agent has hidden args for memory. might need to be support
    # memory = params["memory"]
    # if allowed_tools is not a list or set, make it a list
    if not isinstance(allowed_tools, (list, set)) and isinstance(allowed_tools, BaseTool):
        allowed_tools = [allowed_tools]
    tool_names = [tool.name for tool in allowed_tools]
    # Agent class requires an output_parser but Agent classes
    # have a default output_parser.
    agent = agent_class(allowed_tools=tool_names, llm_chain=llm_chain)  # type: ignore
    return AgentExecutor.from_agent_and_tools(
        agent=agent,
        tools=allowed_tools,
        handle_parsing_errors=True,
        # memory=memory,
        **kwargs,
    )


def load_toolkits_executor(node_type: str, toolkit: BaseToolkit, params: dict):
    create_function: Callable = toolkits_creator.get_create_function(node_type)
    if llm := params.get('llm'):
        return create_function(llm=llm, toolkit=toolkit)


def build_prompt_template(prompt, tools):
    """Build PromptTemplate from ZeroShotPrompt"""
    prefix = prompt['node']['template']['prefix']['value']
    suffix = prompt['node']['template']['suffix']['value']
    format_instructions = prompt['node']['template']['format_instructions']['value']

    tool_strings = '\n'.join([
        f"{tool['data']['node']['name']}: {tool['data']['node']['description']}" for tool in tools
    ])
    tool_names = ', '.join([tool['data']['node']['name'] for tool in tools])
    format_instructions = format_instructions.format(tool_names=tool_names)
    value = '\n\n'.join([prefix, tool_strings, format_instructions, suffix])

    prompt['type'] = 'PromptTemplate'

    prompt['node'] = {
        'template': {
            '_type': 'prompt',
            'input_variables': {
                'type': 'str',
                'required': True,
                'placeholder': '',
                'list': True,
                'show': False,
                'multiline': False,
            },
            'output_parser': {
                'type': 'BaseOutputParser',
                'required': False,
                'placeholder': '',
                'list': False,
                'show': False,
                'multline': False,
                'value': None,
            },
            'template': {
                'type': 'str',
                'required': True,
                'placeholder': '',
                'list': False,
                'show': True,
                'multiline': True,
                'value': value,
            },
            'template_format': {
                'type': 'str',
                'required': False,
                'placeholder': '',
                'list': False,
                'show': False,
                'multline': False,
                'value': 'f-string',
            },
            'validate_template': {
                'type': 'bool',
                'required': False,
                'placeholder': '',
                'list': False,
                'show': False,
                'multline': False,
                'value': True,
            },
        },
        'description': 'Schema to represent a prompt for an LLM.',
        'base_classes': ['BasePromptTemplate'],
    }

    return prompt<|MERGE_RESOLUTION|>--- conflicted
+++ resolved
@@ -211,11 +211,7 @@
     # if "openai_api_base" in params and "jina" in params["openai_api_base"]:
     # False if condition is True
     if is_openai_v1() and 'openai_api_proxy' in params:
-<<<<<<< HEAD
-        http_client = httpx.Client(proxy=params.get('openai_api_proxy'))
-=======
         http_client = httpx.Client(proxies=params.get('openai_api_proxy'))
->>>>>>> 3d1503b7
         params['http_client'] = http_client
 
     if node_type == '':
