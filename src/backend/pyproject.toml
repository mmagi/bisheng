--- conflicted
+++ resolved
@@ -18,27 +18,15 @@
 bisheng = "bisheng.__main__:main"
 
 [tool.poetry.dependencies]
-<<<<<<< HEAD
 bisheng_langchain = {file="bisheng_langchain-0.3.6.dev1-py3-none-any.whl"}  # todo: 临时的，后面打包后换成官方源
-=======
-bisheng_langchain = "0.3.7.dev1"
->>>>>>> 4fdc1807
 bisheng_pyautogen = "0.3.2"
 langchain = "^0.2.16"
 langchain_experimental = "*"
-<<<<<<< HEAD
 langchain_openai = "^0.1.25"
 langchain-community = "^0.2.17"
 langgraph = "^0.2.37"
 openai = "^1.51.2"
 langchain-google-genai = "^1.0.10"
-=======
-langchain_openai = "0.1.5"
-langchain-community = "0.0.38"
-firecrawl-py="*"
-openai = "1.14.3"
-langchain-google-genai = "^0.0.6"
->>>>>>> 4fdc1807
 langchain-anthropic = "^0.1.4"
 minio = "7.2.0"
 loguru = "^0.7.1"
